package ai.masaic.openresponses.api.service

import ai.masaic.openresponses.api.client.MasaicOpenAiResponseServiceImpl
import ai.masaic.openresponses.api.client.ResponseStore
import ai.masaic.openresponses.api.model.CreateResponseMetadataInput
import ai.masaic.openresponses.api.model.InputMessageItem
import ai.masaic.openresponses.api.utils.PayloadFormatter
import ai.masaic.openresponses.tool.ToolService
import com.fasterxml.jackson.databind.JsonNode
import com.fasterxml.jackson.databind.ObjectMapper
import com.fasterxml.jackson.databind.node.ObjectNode
import com.fasterxml.jackson.module.kotlin.jacksonObjectMapper
import com.openai.client.OpenAIClient
import com.openai.models.ChatModel
import com.openai.models.responses.Response
import com.openai.models.responses.ResponseCreateParams
import com.openai.models.responses.ResponseFunctionToolCall
import com.openai.models.responses.ResponseInputContent
import com.openai.models.responses.ResponseInputItem
import com.openai.models.responses.ResponseInputText
import com.openai.models.responses.ResponseTextConfig
import com.openai.models.responses.ToolChoiceOptions
import io.mockk.*
import kotlinx.coroutines.flow.Flow
import kotlinx.coroutines.flow.flowOf
import kotlinx.coroutines.flow.toList
import kotlinx.coroutines.runBlocking
import kotlinx.coroutines.test.runTest
import org.junit.jupiter.api.Assertions.*
import org.junit.jupiter.api.BeforeEach
import org.junit.jupiter.api.Test
import org.junit.jupiter.api.extension.ExtendWith
import org.springframework.http.codec.ServerSentEvent
import org.springframework.test.context.junit.jupiter.SpringExtension
import org.springframework.util.LinkedMultiValueMap
import org.springframework.util.MultiValueMap
import java.util.Optional

@ExtendWith(SpringExtension::class)
class MasaicResponseServiceTest {
    private lateinit var toolService: ToolService
    private lateinit var openAIResponseService: MasaicOpenAiResponseServiceImpl
    private lateinit var masaicResponseService: MasaicResponseService
    private lateinit var payloadFormatter: PayloadFormatter
    private lateinit var responseStore: ResponseStore
    private lateinit var objectMapper: ObjectMapper

    @BeforeEach
    fun setup() {
        responseStore = mockk()
        objectMapper = jacksonObjectMapper()
        payloadFormatter =
            mockk {
                every { formatResponse(any()) } answers {
                    objectMapper.valueToTree<JsonNode>(firstArg()) as ObjectNode
                }
            }
        toolService = mockk()
        openAIResponseService = mockk()
        masaicResponseService = MasaicResponseService(openAIResponseService, responseStore, payloadFormatter, objectMapper)
    }

    @Test
    fun `createResponse should call openAIResponseService and return a Response`() =
        runBlocking {
            // Given
            val request =
                mockk<ResponseCreateParams.Body> {
                    every { previousResponseId() } returns Optional.empty()
                    every { input() } returns ResponseCreateParams.Input.ofText("Test")
                    every { model() } returns ChatModel.of("gpt-4o")
                    every { instructions() } returns Optional.empty()
                    every { reasoning() } returns Optional.empty()
                    every { parallelToolCalls() } returns Optional.of(true)
                    every { maxOutputTokens() } returns Optional.of(256)
                    every { include() } returns Optional.empty()
                    every { metadata() } returns Optional.empty()
                    every { store() } returns Optional.of(true)
                    every { temperature() } returns Optional.of(0.7)
                    every { topP() } returns Optional.of(0.9)
                    every { truncation() } returns Optional.empty()
                    every { _additionalProperties() } returns emptyMap()

                    // For the optional fields that return java.util.Optional<T>:
                    every { text() } returns Optional.of(ResponseTextConfig.builder().build())
                    every { user() } returns Optional.of("someUser")
                    every { toolChoice() } returns Optional.of(ResponseCreateParams.ToolChoice.ofOptions(ToolChoiceOptions.AUTO))
                    every { tools() } returns Optional.of(listOf())
                }
            val headers: MultiValueMap<String, String> = LinkedMultiValueMap()
            headers.add("Authorization", "Bearer testKey")
            val queryParams: MultiValueMap<String, String> = LinkedMultiValueMap()

            val expectedResponse = mockk<Response>()
            coEvery {
<<<<<<< HEAD
                openAIResponseService.create(ofType<OpenAIClient>(), any())
=======
                openAIResponseService.create(ofType<OpenAIClient>(), any(), any())
>>>>>>> d06e18df
            } returns expectedResponse

            // When
            val result = masaicResponseService.createResponse(request, headers, queryParams)

            // Then
            assertSame(expectedResponse, result, "Should return the mocked response")
            coVerify(exactly = 1) {
<<<<<<< HEAD
                openAIResponseService.create(ofType<OpenAIClient>(), any())
=======
                openAIResponseService.create(ofType<OpenAIClient>(), any(), any())
>>>>>>> d06e18df
            }
            confirmVerified(openAIResponseService)
        }

    @Test
    fun `createResponse should throw IllegalArgumentException if Authorization header is missing`() =
        runBlocking {
            // Given
            val request =
                mockk<ResponseCreateParams.Body> {
                    every { input() } returns ResponseCreateParams.Input.ofText("Test")
                    every { model() } returns ChatModel.of("gpt-4o")
                    every { instructions() } returns Optional.empty()
                    every { reasoning() } returns Optional.empty()
                    every { parallelToolCalls() } returns Optional.of(true)
                    every { maxOutputTokens() } returns Optional.of(256)
                    every { include() } returns Optional.empty()
                    every { metadata() } returns Optional.empty()
                    every { store() } returns Optional.of(true)
                    every { temperature() } returns Optional.of(0.7)
                    every { topP() } returns Optional.of(0.9)
                    every { truncation() } returns Optional.empty()
                    every { _additionalProperties() } returns emptyMap()

                    // For the optional fields that return java.util.Optional<T>:
                    every { text() } returns Optional.of(ResponseTextConfig.builder().build())
                    every { user() } returns Optional.of("someUser")
                    every { toolChoice() } returns Optional.of(ResponseCreateParams.ToolChoice.ofOptions(ToolChoiceOptions.AUTO))
                    every { tools() } returns Optional.of(listOf())
                }
            val headers: MultiValueMap<String, String> = LinkedMultiValueMap()
            val queryParams: MultiValueMap<String, String> = LinkedMultiValueMap()

            // When & Then
            assertThrows(IllegalArgumentException::class.java) {
                runBlocking {
                    masaicResponseService.createResponse(request, headers, queryParams)
                }
            }
            Unit
        }

    @Test
    fun `createStreamingResponse should return a Flow of ServerSentEvent`() =
        runBlocking {
            // Given
            val request =
                mockk<ResponseCreateParams.Body> {
                    every { previousResponseId() } returns Optional.empty()
                    every { input() } returns ResponseCreateParams.Input.ofText("Test")
                    every { model() } returns ChatModel.of("gpt-4o")
                    every { instructions() } returns Optional.empty()
                    every { reasoning() } returns Optional.empty()
                    every { parallelToolCalls() } returns Optional.of(true)
                    every { maxOutputTokens() } returns Optional.of(256)
                    every { include() } returns Optional.empty()
                    every { metadata() } returns Optional.empty()
                    every { store() } returns Optional.of(true)
                    every { temperature() } returns Optional.of(0.7)
                    every { topP() } returns Optional.of(0.9)
                    every { truncation() } returns Optional.empty()
                    every { _additionalProperties() } returns emptyMap()

                    // For the optional fields that return java.util.Optional<T>:
                    every { text() } returns Optional.of(ResponseTextConfig.builder().build())
                    every { user() } returns Optional.of("someUser")
                    every { toolChoice() } returns Optional.of(ResponseCreateParams.ToolChoice.ofOptions(ToolChoiceOptions.AUTO))
                    every { tools() } returns Optional.of(listOf())
                }
            val headers: MultiValueMap<String, String> = LinkedMultiValueMap()
            headers.add("Authorization", "Bearer testKey")
            val queryParams: MultiValueMap<String, String> = LinkedMultiValueMap()

            val expectedFlow: Flow<ServerSentEvent<String>> =
                flowOf(
                    ServerSentEvent.builder("data1").build(),
                    ServerSentEvent.builder("data2").build(),
                )

            coEvery {
                openAIResponseService.createCompletionStream(
                    any(),
                    any(),
                    metadata = CreateResponseMetadataInput("openai", "api.groq.com"),
                )
            } returns expectedFlow

            // When
            val resultFlow = masaicResponseService.createStreamingResponse(request, headers, queryParams)
            val collectedEvents = resultFlow.toList()

            // Then
            assertEquals(2, collectedEvents.size)
            assertEquals("data1", collectedEvents[0].data())
            assertEquals("data2", collectedEvents[1].data())

            coVerify(exactly = 1) {
                openAIResponseService.createCompletionStream(
                    any(),
                    any(),
                    metadata = CreateResponseMetadataInput("openai", "api.groq.com"),
                )
            }
            confirmVerified(openAIResponseService)
        }

    @Test
    fun `createStreamingResponse should throw IllegalArgumentException if Authorization header is missing`() {
        // Given
        val request = mockk<ResponseCreateParams.Body>()
        val headers: MultiValueMap<String, String> = LinkedMultiValueMap()
        val queryParams: MultiValueMap<String, String> = LinkedMultiValueMap()

        // When & Then
        assertThrows(IllegalArgumentException::class.java) {
            runBlocking {
                masaicResponseService.createStreamingResponse(request, headers, queryParams)
            }
        }
    }

    @Test
    fun `listInputItems should retrieve input items from ResponseStore`() =
        runTest {
            // Given
            val responseId = "resp_123456"
            val mockResponse = mockk<Response>()

            // Create actual ResponseInputItem objects instead of mocks
            val inputItems =
                listOf(
                    objectMapper.convertValue(
                        ResponseInputItem.ofFunctionCall(
                            ResponseFunctionToolCall
                                .builder()
                                .id("fc_1")
                                .name("test_function")
                                .arguments("{}")
                                .callId("fc_1")
                                .build(),
                        ),
                        InputMessageItem::class.java,
                    ),
                    objectMapper.convertValue(
                        ResponseInputItem.ofFunctionCallOutput(
                            ResponseInputItem.FunctionCallOutput
                                .builder()
                                .callId("fc_1")
                                .output("{\"result\": \"success\"}")
                                .build(),
                        ),
                        InputMessageItem::class.java,
                    ),
                    objectMapper.convertValue(
                        ResponseInputItem.ofMessage(
                            ResponseInputItem.Message
                                .builder()
                                .role(ResponseInputItem.Message.Role.USER)
                                .content(
                                    listOf(
                                        ResponseInputContent.ofInputText(
                                            ResponseInputText
                                                .builder()
                                                .text("Hello")
                                                .build(),
                                        ),
                                    ),
                                ).build(),
                        ),
                        InputMessageItem::class.java,
                    ),
                )

            coEvery { responseStore.getResponse(responseId) } returns mockResponse
            coEvery { responseStore.getInputItems(responseId) } returns inputItems

            // When
            val result = masaicResponseService.listInputItems(responseId, 2, "desc", null, null)

            // Then
            assertEquals(2, result.data.size, "Should return limited input items")
            coVerify(exactly = 1) { responseStore.getResponse(responseId) }
            coVerify(exactly = 1) { responseStore.getInputItems(responseId) }
        }

    @Test
    fun `listInputItems should return all items if limit is greater than available items`() =
        runTest {
            // Given
            val responseId = "resp_123456"
            val mockResponse = mockk<Response>()

            // Create actual ResponseInputItem objects instead of mocks
            val inputItems =
                listOf(
                    objectMapper.convertValue(
                        ResponseInputItem.ofFunctionCall(
                            ResponseFunctionToolCall
                                .builder()
                                .id("fc_1")
                                .name("test_function")
                                .arguments("{}")
                                .callId("fc_1")
                                .build(),
                        ),
                        InputMessageItem::class.java,
                    ),
                    objectMapper.convertValue(
                        ResponseInputItem.ofMessage(
                            ResponseInputItem.Message
                                .builder()
                                .role(ResponseInputItem.Message.Role.USER)
                                .content(
                                    listOf(
                                        ResponseInputContent.ofInputText(
                                            ResponseInputText
                                                .builder()
                                                .text("Hello")
                                                .build(),
                                        ),
                                    ),
                                ).build(),
                        ),
                        InputMessageItem::class.java,
                    ),
                )

            coEvery { responseStore.getResponse(responseId) } returns mockResponse
            coEvery { responseStore.getInputItems(responseId) } returns inputItems

            // When
            val result = masaicResponseService.listInputItems(responseId, 5, "desc", null, null)

            // Then
            assertEquals(2, result.data.size, "Should return all input items")
            coVerify(exactly = 1) { responseStore.getResponse(responseId) }
            coVerify(exactly = 1) { responseStore.getInputItems(responseId) }
        }

    @Test
    fun `listInputItems should throw ResponseNotFoundException if response not found`() {
        // Given
        val responseId = "nonexistent_resp"
        coEvery { responseStore.getResponse(responseId) } returns null

        // When & Then
        assertThrows(ResponseNotFoundException::class.java) {
            runBlocking {
                masaicResponseService.listInputItems(responseId, 10, "desc", null, null)
            }
        }

        coVerify(exactly = 1) { responseStore.getResponse(responseId) }
        coVerify(exactly = 0) { responseStore.getInputItems(any()) }
    }
}<|MERGE_RESOLUTION|>--- conflicted
+++ resolved
@@ -93,11 +93,7 @@
 
             val expectedResponse = mockk<Response>()
             coEvery {
-<<<<<<< HEAD
-                openAIResponseService.create(ofType<OpenAIClient>(), any())
-=======
                 openAIResponseService.create(ofType<OpenAIClient>(), any(), any())
->>>>>>> d06e18df
             } returns expectedResponse
 
             // When
@@ -106,11 +102,7 @@
             // Then
             assertSame(expectedResponse, result, "Should return the mocked response")
             coVerify(exactly = 1) {
-<<<<<<< HEAD
-                openAIResponseService.create(ofType<OpenAIClient>(), any())
-=======
                 openAIResponseService.create(ofType<OpenAIClient>(), any(), any())
->>>>>>> d06e18df
             }
             confirmVerified(openAIResponseService)
         }
@@ -233,7 +225,70 @@
     }
 
     @Test
-    fun `listInputItems should retrieve input items from ResponseStore`() =
+    fun `listInputItems should retrieve input items from ResponseStore`() {
+        // Given
+        val responseId = "resp_123456"
+        val mockResponse = mockk<Response>()
+
+        // Create actual ResponseInputItem objects instead of mocks
+        val inputItems =
+            listOf(
+                objectMapper.convertValue(
+                    ResponseInputItem.ofFunctionCall(
+                        ResponseFunctionToolCall
+                            .builder()
+                            .id("fc_1")
+                            .name("test_function")
+                            .arguments("{}")
+                            .callId("fc_1")
+                            .build(),
+                    ),
+                    InputMessageItem::class.java,
+                ),
+                objectMapper.convertValue(
+                    ResponseInputItem.ofFunctionCallOutput(
+                        ResponseInputItem.FunctionCallOutput
+                            .builder()
+                            .callId("fc_1")
+                            .output("{\"result\": \"success\"}")
+                            .build(),
+                    ),
+                    InputMessageItem::class.java,
+                ),
+                objectMapper.convertValue(
+                    ResponseInputItem.ofMessage(
+                        ResponseInputItem.Message
+                            .builder()
+                            .role(ResponseInputItem.Message.Role.USER)
+                            .content(
+                                listOf(
+                                    ResponseInputContent.ofInputText(
+                                        ResponseInputText
+                                            .builder()
+                                            .text("Hello")
+                                            .build(),
+                                    ),
+                                ),
+                            ).build(),
+                    ),
+                    InputMessageItem::class.java,
+                ),
+            )
+
+        coEvery { responseStore.getResponse(responseId) } returns mockResponse
+        coEvery { responseStore.getInputItems(responseId) } returns inputItems
+
+        // When
+        val result = masaicResponseService.listInputItems(responseId, 2, "desc", null, null)
+
+            // Then
+            assertEquals(2, result.data.size, "Should return limited input items")
+            coVerify(exactly = 1) { responseStore.getResponse(responseId) }
+            coVerify(exactly = 1) { responseStore.getInputItems(responseId) }
+        }
+
+    @Test
+    fun `listInputItems should return all items if limit is greater than available items`() =
         runTest {
             // Given
             val responseId = "resp_123456"
@@ -250,16 +305,6 @@
                                 .name("test_function")
                                 .arguments("{}")
                                 .callId("fc_1")
-                                .build(),
-                        ),
-                        InputMessageItem::class.java,
-                    ),
-                    objectMapper.convertValue(
-                        ResponseInputItem.ofFunctionCallOutput(
-                            ResponseInputItem.FunctionCallOutput
-                                .builder()
-                                .callId("fc_1")
-                                .output("{\"result\": \"success\"}")
                                 .build(),
                         ),
                         InputMessageItem::class.java,
@@ -288,60 +333,6 @@
             coEvery { responseStore.getInputItems(responseId) } returns inputItems
 
             // When
-            val result = masaicResponseService.listInputItems(responseId, 2, "desc", null, null)
-
-            // Then
-            assertEquals(2, result.data.size, "Should return limited input items")
-            coVerify(exactly = 1) { responseStore.getResponse(responseId) }
-            coVerify(exactly = 1) { responseStore.getInputItems(responseId) }
-        }
-
-    @Test
-    fun `listInputItems should return all items if limit is greater than available items`() =
-        runTest {
-            // Given
-            val responseId = "resp_123456"
-            val mockResponse = mockk<Response>()
-
-            // Create actual ResponseInputItem objects instead of mocks
-            val inputItems =
-                listOf(
-                    objectMapper.convertValue(
-                        ResponseInputItem.ofFunctionCall(
-                            ResponseFunctionToolCall
-                                .builder()
-                                .id("fc_1")
-                                .name("test_function")
-                                .arguments("{}")
-                                .callId("fc_1")
-                                .build(),
-                        ),
-                        InputMessageItem::class.java,
-                    ),
-                    objectMapper.convertValue(
-                        ResponseInputItem.ofMessage(
-                            ResponseInputItem.Message
-                                .builder()
-                                .role(ResponseInputItem.Message.Role.USER)
-                                .content(
-                                    listOf(
-                                        ResponseInputContent.ofInputText(
-                                            ResponseInputText
-                                                .builder()
-                                                .text("Hello")
-                                                .build(),
-                                        ),
-                                    ),
-                                ).build(),
-                        ),
-                        InputMessageItem::class.java,
-                    ),
-                )
-
-            coEvery { responseStore.getResponse(responseId) } returns mockResponse
-            coEvery { responseStore.getInputItems(responseId) } returns inputItems
-
-            // When
             val result = masaicResponseService.listInputItems(responseId, 5, "desc", null, null)
 
             // Then
