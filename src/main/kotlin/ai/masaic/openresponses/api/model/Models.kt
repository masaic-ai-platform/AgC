package ai.masaic.openresponses.api.model

import com.fasterxml.jackson.annotation.JsonIgnore
import com.fasterxml.jackson.annotation.JsonIgnoreProperties
import com.fasterxml.jackson.annotation.JsonInclude
import com.fasterxml.jackson.annotation.JsonProperty
import com.fasterxml.jackson.annotation.JsonSubTypes
import com.fasterxml.jackson.annotation.JsonTypeInfo
import com.fasterxml.jackson.core.type.TypeReference
import com.fasterxml.jackson.databind.ObjectMapper
import com.openai.models.responses.Response
import com.openai.models.responses.ResponseOutputText
import com.openai.models.responses.ResponseTextConfig
import java.math.BigDecimal
import java.time.Instant
import java.util.UUID

/**
 * Represents the reasoning information for a response.
 *
 * @property effort Description of the effort involved in generating the response
 * @property summary Summary of the reasoning process
 */
data class Reasoning(
    val effort: String? = null,
    val summary: String? = null,
)

/**
 * Tool implementation for file search operations.
 *
 * @property type The type identifier for this tool, should be "file_search"
 * @property filters Optional filters to apply to the search
 * @property maxNumResults Maximum number of results to return
 * @property rankingOptions Options for ranking search results
 * @property vectorStoreIds List of vector store IDs to search in
 */
data class FileSearchTool(
    override val type: String,
    val filters: Any? = null,
    @JsonProperty("max_num_results")
    val maxNumResults: Int = 20,
    @JsonProperty("ranking_options")
    val rankingOptions: RankingOptions? = null,
    @JsonProperty("vector_store_ids")
    val vectorStoreIds: List<String>? = null,
    val alias: String? = type,
) : Tool

/**
 * Tool implementation for agentic search operations.
 *
 * @property type The type identifier for this tool, should be "agentic_search"
 * @property filters Optional filters to apply to the search
 * @property maxNumResults Maximum number of results to return
 * @property vectorStoreIds List of vector store IDs to search in
 * @property maxIterations Maximum number of search iterations
 * @property alias Optional alias for the tool
 * @property enablePresencePenaltyTuning Optional flag to enable tuning
 * @property enableFrequencyPenaltyTuning Optional flag to enable tuning
 * @property enableTemperatureTuning Optional flag to enable tuning
 * @property enableTopPTuning Optional flag to enable tuning
 */
data class AgenticSeachTool(
    override val type: String,
    val filters: Any? = null,
    @JsonProperty("max_num_results")
    val maxNumResults: Int = 20,
    @JsonProperty("vector_store_ids")
    val vectorStoreIds: List<String>? = null,
    @JsonProperty("max_iterations")
    val maxIterations: Int = 5,
    val alias: String? = type,
    @JsonProperty("enable_presence_penalty_tuning")
    val enablePresencePenaltyTuning: Boolean? = null,
    @JsonProperty("enable_frequency_penalty_tuning")
    val enableFrequencyPenaltyTuning: Boolean? = null,
    @JsonProperty("enable_temperature_tuning")
    val enableTemperatureTuning: Boolean? = null,
    @JsonProperty("enable_top_p_tuning")
    val enableTopPTuning: Boolean? = null,
) : Tool

/**
 * Configuration for ranking search results.
 *
 * @property ranker The ranking algorithm to use
 * @property scoreThreshold Minimum score threshold for including results
 */
data class RankingOptions(
    val ranker: String = "auto",
    @JsonProperty("score_threshold")
    val scoreThreshold: Double = 0.0,
)

/**
 * Interface representing a tool that can be used in API requests.
 *
 * All tool implementations must specify their type.
 */
@JsonTypeInfo(
    use = JsonTypeInfo.Id.NAME,
    include = JsonTypeInfo.As.EXISTING_PROPERTY,
    property = "type",
    visible = true,
    defaultImpl = MasaicManagedTool::class,
)
@JsonSubTypes(
    JsonSubTypes.Type(value = WebSearchTool::class, name = "web_search_preview"),
    JsonSubTypes.Type(value = FileSearchTool::class, name = "file_search"),
    JsonSubTypes.Type(value = FunctionTool::class, name = "function"),
    JsonSubTypes.Type(value = AgenticSeachTool::class, name = "agentic_search"),
<<<<<<< HEAD
    JsonSubTypes.Type(value = ImageGenerationTool::class, name = "image_generation"),
=======
    JsonSubTypes.Type(value = MCPTool::class, name = "mcp"),
>>>>>>> 141759ae
)
interface Tool {
    val type: String
}

/**
 * Represents a function tool that can be executed.
 *
 * @property type The type identifier for this tool, should be "function"
 * @property description Optional description of what the function does
 * @property name Optional name of the function
 * @property parameters Map of parameters the function accepts
 * @property strict Whether to enforce strict parameter validation
 */
data class FunctionTool(
    override val type: String = "function",
    val description: String? = null,
    val name: String? = null,
    val parameters: MutableMap<String, Any> = mutableMapOf(),
    val strict: Boolean = true,
) : Tool {
    init {
        parameters["additionalProperties"] = false
    }
}

/**
 * A tool that is managed by Masaic.
 *
 * @property type The type identifier for this tool
 */
data class MasaicManagedTool(
    override val type: String,
) : Tool

/**
 * Represents a user's geographical location.
 *
 * @property type The type of location data
 * @property city Optional city name
 * @property country Country code
 * @property region Optional region or state
 * @property timezone Optional timezone identifier
 */
data class UserLocation(
    val type: String,
    val city: String? = null,
    val country: String,
    val region: String? = null,
    val timezone: String? = null,
)

/**
 * Tool implementation for web search operations.
 *
 * @property type The type identifier for this tool, should be "web_search_preview"
 * @property domains List of domains to restrict search to
 * @property searchContextSize Size of context to include with search results
 * @property userLocation Optional user location for localized search results
 */
data class WebSearchTool(
    override val type: String,
    val domains: List<String> = emptyList(),
    @JsonProperty("search_context_size")
    val searchContextSize: String = "medium",
    @JsonProperty("user_location")
    val userLocation: UserLocation? = null,
) : Tool

/**
 * Request model for creating a response.
 *
 * @property model The model identifier to use for generating the response
 * @property input The input content or messages
 * @property instructions Optional instructions for guiding the response
 * @property maxOutputTokens Optional maximum number of tokens in the output
 * @property tools Optional list of tools available for the model to use
 * @property temperature Controls randomness in output generation (0.0-1.0)
 * @property previousResponseId Optional ID of a previous response to continue from
 * @property topP Optional nucleus sampling parameter
 * @property toolChoice Optional specification for tool selection
 * @property store Whether to store the response
 * @property stream Whether to stream the response
 * @property reasoning Optional reasoning configuration
 * @property metadata Optional metadata to attach to the response
 * @property truncation Optional truncation configuration
 * @property text Optional text configuration
 */
@JsonInclude(JsonInclude.Include.NON_NULL)
data class CreateResponseRequest(
    val model: String,
    var input: Any,
    val instructions: String? = null,
    @JsonProperty("max_output_tokens")
    val maxOutputTokens: Int? = null,
    var tools: List<Tool>? = null,
    val temperature: Double = 1.0,
    @JsonProperty("previous_response_id")
    val previousResponseId: String? = null,
    @JsonProperty("top_p")
    val topP: Double? = null,
    @JsonProperty("tool_choice")
    val toolChoice: String? = null,
    val store: Boolean = true,
    val stream: Boolean = false,
    val reasoning: Reasoning? = null,
    val metadata: Any? = null,
    val truncation: Response.Truncation? = null,
    val text: ResponseTextConfig? = null,
) {
    /**
     * Parses the input field to ensure it's in the correct format.
     *
     * @param objectMapper Jackson ObjectMapper for JSON conversion
     */
    fun parseInput(objectMapper: ObjectMapper) {
        if (!(input is String)) {
            input =
                objectMapper.readValue(
                    objectMapper.writeValueAsString(input),
                    object : TypeReference<List<InputMessageItem>>() {},
                )
            if (input is List<*>) {
                for (item in input as List<InputMessageItem>) {
                    item.parseContent(objectMapper)
                }
            }
        }
    }
}

/**
 * Response model for listing input message items.
 *
 * @property object Type of the response, always "list"
 * @property data List of input message items
 * @property firstId ID of the first item in the list
 * @property lastId ID of the last item in the list
 * @property hasMore Whether there are more items available
 */
data class ResponseInputItemList(
    val `object`: String = "list",
    val data: List<InputMessageItem>,
    @JsonProperty("first_id")
    val firstId: String?,
    @JsonProperty("last_id")
    val lastId: String?,
    @JsonProperty("has_more")
    val hasMore: Boolean,
)

/**
 * Represents an input message item in a conversation.
 *
 * @property role Role of the message sender (e.g., "user", "assistant")
 * @property content Content of the message
 * @property type Type of the message item
 * @property id Unique identifier for the message
 * @property arguments Arguments for a function call
 * @property name Name of the function
 * @property tool_call_id ID of the tool call
 * @property call_id ID of the function call
 * @property output Output from a function call
 * @property status Status of the message
 */
@JsonInclude(JsonInclude.Include.NON_NULL)
@JsonIgnoreProperties(ignoreUnknown = true)
data class InputMessageItem(
    @JsonProperty("role")
    val role: String? = null,
    @JsonProperty("content")
    var content: Any? = null,
    @JsonProperty("type")
    var type: String = "message",
    @JsonProperty("id")
    var id: String? = null,
    @JsonProperty("arguments")
    val arguments: String? = null,
    @JsonProperty("name")
    val name: String? = null,
    @JsonProperty("tool_call_id")
    val tool_call_id: String? = null,
    @JsonProperty("call_id")
    val call_id: String? = null,
    @JsonProperty("output")
    val output: String? = null,
    @JsonProperty("status")
    val status: String = "completed", // Note: This value is not returned by completion API, so we will assume completed.
    @JsonProperty("created_at")
    val createdAt: BigDecimal? = BigDecimal.valueOf(Instant.now().toEpochMilli()),
) {
    init {
        if (call_id != null) {
            if (output != null) {
                type = "function_call_output"
            } else {
                type = "function_call"
            }
        }

        if (id == null) {
            id = UUID.randomUUID().toString()
        }
    }

    fun parseContent(objectMapper: ObjectMapper) {
        if (content is String?) {
            content = listOf(InputMessageItemContent(text = content?.toString(), type = "input_text"))
        } else if (content is List<*>?) { // check if content is json array
            content = objectMapper.convertValue(content, object : TypeReference<List<InputMessageItemContent>>() {})
        } else if (content is Map<*, *>?) {
            content = objectMapper.convertValue(content, InputMessageItemContent::class.java)
        }
    }

    override fun equals(other: Any?): Boolean {
        if (this === other) return true
        if (javaClass != other?.javaClass) return false

        other as InputMessageItem

        if (role != other.role) return false
        if (content != other.content) return false
        if (arguments != other.arguments) return false
        if (name != other.name) return false
        if (tool_call_id != other.tool_call_id) return false
        if (call_id != other.call_id) return false
        if (output != other.output) return false

        return true
    }

    override fun hashCode(): Int {
        var result = role?.hashCode() ?: 0
        result = 31 * result + (content?.hashCode() ?: 0)
        result = 31 * result + (arguments?.hashCode() ?: 0)
        result = 31 * result + (name?.hashCode() ?: 0)
        result = 31 * result + (tool_call_id?.hashCode() ?: 0)
        result = 31 * result + (call_id?.hashCode() ?: 0)
        result = 31 * result + (output?.hashCode() ?: 0)
        return result
    }
}

@JsonIgnoreProperties(ignoreUnknown = true)
@JsonInclude(JsonInclude.Include.NON_NULL)
data class InputMessageItemContent(
    val text: String? = null,
    val type: String,
    @JsonProperty("image_url")
    val imageUrl: String? = null,
    val detail: String? = "auto",
    @JsonProperty("file_id")
    val fileId: String? = null,
    @JsonProperty("file_data")
    val fileData: String? = null,
    @JsonProperty("filename")
    val fileName: String? = null,
    val annotations: ResponseOutputText.Annotation? = null,
)

data class InstrumentationMetadataInput(
    val genAISystem: String = "UNKNOWN",
    val modelName: String = "UNKNOWN",
    val modelProviderAddress: String = "UNKNOWN",
    val modelProviderPort: String = "UNKNOWN",
)

/**
<<<<<<< HEAD
 * Optional mask for inpainting within an image generation tool.
 *
 * @property imageUrl Optional URL of the mask image.
 * @property fileId Optional file ID of the mask image.
 */
@JsonInclude(JsonInclude.Include.NON_NULL)
data class InputImageMask(
    @JsonProperty("image_url")
    val imageUrl: String? = null,
    @JsonProperty("file_id")
    val fileId: String? = null,
)

/**
 * Tool implementation for image generation (Configuration Aspect).
 * This data class holds the configuration parameters for the image generation tool.
 * `prompt` and `generationType` are provided dynamically by the LLM.
 *
 * @property type The type of the image generation tool. Always "image_generation".
 * @property background Background type for the generated image. One of "transparent", "opaque", or "auto". Default: "auto".
 * @property inputImageMask Optional mask for inpainting (used for 'edit' type typically).
 * @property model The image generation model to use. E.g., "dall-e-2", "dall-e-3", "gpt-image-1". Default: "gpt-image-1".
 * @property moderation Moderation level for the generated image. E.g., "low", "auto". Default: "auto".
 * @property outputCompression Compression level (0-100%) for the output image (WEBP/JPEG only). Default: 100.
 * @property outputFormat The output format of the generated image. One of "png", "webp", or "jpeg". Default: "png".
 * @property partialImages Number of partial images to generate in streaming mode (0-3). Default: 0.
 * @property quality The quality of the generated image. E.g., "low", "medium", "high", "auto" (for gpt-image-1); "standard", "hd" (for dall-e-3). Default: "auto".
 * @property size The size of the generated image. E.g., "1024x1024", "1024x1536", "1536x1024", "auto". Default: "auto".
 * @property n Number of images to generate. Default: 1.
 * @property responseFormat Format for dall-e-2/3: url or b64_json. gpt-image-1 always b64_json. Default: "url".
 * @property style Style for dall-e-3: vivid or natural. Default: "vivid".
 * @property user Unique identifier for end-user for abuse monitoring.
 */
@JsonInclude(JsonInclude.Include.NON_NULL)
data class ImageGenerationTool(
    override val type: String = "image_generation",
    val background: String? = "auto",
    @JsonProperty("input_image_mask")
    val inputImageMask: InputImageMask? = null,
    val model: String = "gpt-image-1",
    val moderation: String? = "auto",
    @JsonProperty("output_compression")
    val outputCompression: Int? = 100,
    @JsonProperty("output_format")
    val outputFormat: String? = "png",
    @JsonProperty("partial_images")
    val partialImages: Int? = 0,
    val quality: String? = "auto",
    val size: String? = "auto",
    val n: Int? = 1,
    @JsonProperty("response_format")
    val responseFormat: String? = "b64_json",
    val style: String? = "vivid",
    val user: String? = null,
    @JsonProperty("model_provider_key")
    val modelProviderKey: String? = null,
=======
 * Tool implementation for MCP (Model Control Panel) operations.
 *
 * @property type The type identifier for this tool, should be "mcp"
 * @property serverLabel Label for the server
 * @property serverUrl URL of the MCP server
 * @property requireApproval When approval is required for tool use
 * @property allowedTools List of tools allowed to be used
 */
data class MCPTool(
    override val type: String,
    @JsonProperty("server_label")
    val serverLabel: String,
    @JsonProperty("server_url")
    val serverUrl: String,
    @JsonIgnore // TODO: for now this will be always never. Will enable this in upcoming releases.
    @JsonProperty("require_approval")
    val requireApproval: String = "never",
    @JsonProperty("allowed_tools")
    val allowedTools: List<String> = emptyList(),
>>>>>>> 141759ae
) : Tool<|MERGE_RESOLUTION|>--- conflicted
+++ resolved
@@ -110,11 +110,8 @@
     JsonSubTypes.Type(value = FileSearchTool::class, name = "file_search"),
     JsonSubTypes.Type(value = FunctionTool::class, name = "function"),
     JsonSubTypes.Type(value = AgenticSeachTool::class, name = "agentic_search"),
-<<<<<<< HEAD
+    JsonSubTypes.Type(value = MCPTool::class, name = "mcp"),
     JsonSubTypes.Type(value = ImageGenerationTool::class, name = "image_generation"),
-=======
-    JsonSubTypes.Type(value = MCPTool::class, name = "mcp"),
->>>>>>> 141759ae
 )
 interface Tool {
     val type: String
@@ -384,7 +381,28 @@
 )
 
 /**
-<<<<<<< HEAD
+ * Tool implementation for MCP (Model Control Panel) operations.
+ *
+ * @property type The type identifier for this tool, should be "mcp"
+ * @property serverLabel Label for the server
+ * @property serverUrl URL of the MCP server
+ * @property requireApproval When approval is required for tool use
+ * @property allowedTools List of tools allowed to be used
+ */
+data class MCPTool(
+    override val type: String,
+    @JsonProperty("server_label")
+    val serverLabel: String,
+    @JsonProperty("server_url")
+    val serverUrl: String,
+    @JsonIgnore // TODO: for now this will be always never. Will enable this in upcoming releases.
+    @JsonProperty("require_approval")
+    val requireApproval: String = "never",
+    @JsonProperty("allowed_tools")
+    val allowedTools: List<String> = emptyList(),
+) : Tool
+
+/**
  * Optional mask for inpainting within an image generation tool.
  *
  * @property imageUrl Optional URL of the mask image.
@@ -441,25 +459,4 @@
     val user: String? = null,
     @JsonProperty("model_provider_key")
     val modelProviderKey: String? = null,
-=======
- * Tool implementation for MCP (Model Control Panel) operations.
- *
- * @property type The type identifier for this tool, should be "mcp"
- * @property serverLabel Label for the server
- * @property serverUrl URL of the MCP server
- * @property requireApproval When approval is required for tool use
- * @property allowedTools List of tools allowed to be used
- */
-data class MCPTool(
-    override val type: String,
-    @JsonProperty("server_label")
-    val serverLabel: String,
-    @JsonProperty("server_url")
-    val serverUrl: String,
-    @JsonIgnore // TODO: for now this will be always never. Will enable this in upcoming releases.
-    @JsonProperty("require_approval")
-    val requireApproval: String = "never",
-    @JsonProperty("allowed_tools")
-    val allowedTools: List<String> = emptyList(),
->>>>>>> 141759ae
 ) : Tool