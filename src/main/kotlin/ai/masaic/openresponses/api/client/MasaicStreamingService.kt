package ai.masaic.openresponses.api.client

import ai.masaic.openresponses.api.model.CreateResponseMetadataInput
import ai.masaic.openresponses.api.support.service.TelemetryService
import ai.masaic.openresponses.api.utils.EventUtils
import ai.masaic.openresponses.api.utils.PayloadFormatter
import ai.masaic.openresponses.tool.ToolService
import com.fasterxml.jackson.databind.ObjectMapper
import com.openai.client.OpenAIClient
import com.openai.core.JsonValue
import com.openai.models.chat.completions.ChatCompletionChunk
import com.openai.models.responses.*
import io.micrometer.observation.Observation
import io.micrometer.observation.contextpropagation.ObservationThreadLocalAccessor
import kotlinx.coroutines.channels.ProducerScope
import kotlinx.coroutines.channels.awaitClose
import kotlinx.coroutines.flow.Flow
import kotlinx.coroutines.flow.FlowCollector
import kotlinx.coroutines.flow.callbackFlow
import kotlinx.coroutines.flow.flow
import kotlinx.coroutines.future.await
import kotlinx.coroutines.launch
import kotlinx.coroutines.reactor.ReactorContext
import mu.KotlinLogging
import org.springframework.http.codec.ServerSentEvent
import org.springframework.stereotype.Service
import java.util.*

@Service
class MasaicStreamingService(
    private val toolHandler: MasaicToolHandler,
    private val parameterConverter: MasaicParameterConverter,
    private val toolService: ToolService,
    private val responseStore: ResponseStore,
    // Make these constructor params for easy mocking:
    private val allowedMaxToolCalls: Int = System.getenv("MASAIC_MAX_TOOL_CALLS")?.toInt() ?: 10,
    private val maxDuration: Long = System.getenv("MASAIC_MAX_STREAMING_TIMEOUT")?.toLong() ?: 60000L, // 60 seconds
    private val payloadFormatter: PayloadFormatter,
    private val objectMapper: ObjectMapper,
    private val telemetryService: TelemetryService,
) {
    private val logger = KotlinLogging.logger {}

    /**
     * Creates a streaming completion that emits ServerSentEvents.
     * This allows for real-time response processing.
     *
     * @param client OpenAIClient to interact with OpenAI.
     * @param initialParams Parameters for creating the completion.
     * @return Flow of ServerSentEvent<String> containing response chunks.
     */
    fun createCompletionStream(
        client: OpenAIClient,
        initialParams: ResponseCreateParams,
        metadata: CreateResponseMetadataInput,
    ): Flow<ServerSentEvent<String>> =
        flow {
            var currentParams = initialParams
            val responseId = UUID.randomUUID().toString()
            var shouldContinue = true
            var inProgressEventFired = false
            val startTime = System.currentTimeMillis()

            // Convert input into a list of items if needed:
            val responseInputItems = buildInitialResponseItems(initialParams)

            // Immediately emit a created event before we begin:
            emitCreatedEventIfNeeded(currentParams, responseId)

            // Check for tool-call limits:
            if (tooManyToolCalls(responseInputItems)) {
                emitTooManyToolCallsError()
                throw UnsupportedOperationException(
                    "Too many tool calls. Increase the limit by setting MASAIC_MAX_TOOL_CALLS environment variable.",
                )
            }

            // Main processing loop:
            while (shouldContinue) {
                val elapsed = System.currentTimeMillis() - startTime
                if (elapsed > maxDuration) {
                    emitTimeoutError()
                    // End if we have a timeout
                    break
                }

                // Perform one iteration, possibly update `currentParams` and `shouldContinue`
                val iterationResult =
                    executeStreamingIteration(
                        client,
                        currentParams,
                        responseId,
                        inProgressEventFired,
                        metadata,
                    )

                currentParams = iterationResult.updatedParams
                shouldContinue = iterationResult.shouldContinue
                if (iterationResult.inProgressFired) {
                    inProgressEventFired = true
                }
            }
        }

    /**
     * Encapsulates a single iteration of streaming:
     *   - Creates the streaming call via callbackFlow
     *   - Collects all events (text/function-calls)
     *   - Returns a result indicating whether to continue
     */
    private suspend fun FlowCollector<ServerSentEvent<String>>.executeStreamingIteration(
        client: OpenAIClient,
        params: ResponseCreateParams,
        responseId: String,
        alreadyInProgressEventFired: Boolean,
        metadata: CreateResponseMetadataInput,
    ): IterationResult {
        var nextIteration = false
        var updatedParams = params
        var inProgressFired = alreadyInProgressEventFired

        // We'll collect SSE events from the streaming call:
        val createParams = parameterConverter.prepareCompletion(params)
        val genAiSample = telemetryService.genAiDurationSample()
        callbackFlow {
            val subscription =
                client
                    .async()
                    .chat()
                    .completions()
                    .createStreaming(createParams)

            val functionCallAccumulator = mutableMapOf<Long, MutableList<ResponseStreamEvent>>()
            val textAccumulator = mutableMapOf<Long, MutableList<ResponseStreamEvent>>()
            val responseOutputItemAccumulator = mutableListOf<ResponseOutputItem>()
            val internalToolItemIds = mutableSetOf<String>()
            val functionNameAccumulator = mutableMapOf<Long, Pair<String, String>>()

            val observation = telemetryService.startObservation("open.responses.createStream")
            telemetryService.emitModelInputEvents(observation, createParams, metadata)

            subscription.subscribe { completion ->
                if (!completion._choices().isMissing()) {
                    // Fire in-progress event if we haven't:
                    if (!inProgressFired) {
                        trySend(
                            EventUtils.convertEvent(
                                ResponseStreamEvent.ofInProgress(
                                    ResponseInProgressEvent
                                        .builder()
                                        .response(
                                            ChatCompletionConverter.buildIntermediateResponse(
                                                params,
                                                ResponseStatus.IN_PROGRESS,
                                                responseId,
                                            ),
                                        ).build(),
                                ),
                                payloadFormatter,
                                objectMapper,
                            ),
                        ).isSuccess
                        inProgressFired = true
                    }

                    // Check if we have a stop/length/content_filter reason
                    if (completion.choices().any { choice ->
                            choice.finishReason().isPresent &&
                                listOf("stop", "length", "content_filter")
                                    .contains(choice.finishReason().get().asString())
                        }
                    ) {
                        // Process any text so far:
                        handleTextCompletion(textAccumulator, responseOutputItemAccumulator)

                        // Evaluate which finish reason we have:
                        val finishReason =
                            completion
                                .choices()
                                .find { it.finishReason().isPresent }
                                ?.finishReason()
                                ?.get()
                                ?.asString()
                        when (finishReason) {
                            "stop" -> {
                                val finalResponse =
                                    ChatCompletionConverter.buildFinalResponse(
                                        params,
                                        ResponseStatus.COMPLETED,
                                        responseId,
                                        responseOutputItemAccumulator,
                                    )

                                // Store the response in the response store
                                storeResponseWithInputItems(finalResponse, params)

                                nextIteration = false
                                trySend(
                                    EventUtils.convertEvent(
                                        ResponseStreamEvent.ofCompleted(
                                            ResponseCompletedEvent
                                                .builder()
                                                .response(finalResponse)
                                                .build(),
                                        ),
                                        payloadFormatter,
                                        objectMapper,
                                    ),
                                )

                                telemetryService.stopObservation(observation, finalResponse, params, metadata)
                                telemetryService.stopGenAiDurationSample(metadata, params, genAiSample)
                            }
                            "length", "content_filter" -> {
                                val incompleteDetails =
                                    if (finishReason == "length") {
                                        Response.IncompleteDetails
                                            .builder()
                                            .reason(Response.IncompleteDetails.Reason.MAX_OUTPUT_TOKENS)
                                            .build()
                                    } else {
                                        Response.IncompleteDetails
                                            .builder()
                                            .reason(Response.IncompleteDetails.Reason.CONTENT_FILTER)
                                            .build()
                                    }
                                val finalResponse =
                                    ChatCompletionConverter.buildFinalResponse(
                                        params,
                                        ResponseStatus.INCOMPLETE,
                                        responseId,
                                        responseOutputItemAccumulator,
                                        incompleteDetails,
                                    )
                                // Store the incomplete response in the response store
                                storeResponseWithInputItems(finalResponse, params)
                                trySend(
                                    EventUtils.convertEvent(
                                        ResponseStreamEvent.ofIncomplete(
                                            ResponseIncompleteEvent
                                                .builder()
                                                .response(finalResponse)
                                                .build(),
                                        ),
                                        payloadFormatter,
                                        objectMapper,
                                    ),
                                )
                            }
                        }
                        nextIteration = false
                    } else {
                        // Ongoing streaming chunks
                        convertAndPublish(
                            completion,
                            functionCallAccumulator,
                            textAccumulator,
                            responseOutputItemAccumulator,
                            internalToolItemIds,
                            functionNameAccumulator,
                        )

                        // If we detect tool_calls:
                        if (completion.choices().any { choice ->
                                choice.finishReason().isPresent && choice.finishReason().get().asString() == "tool_calls"
                            }
                        ) {
                            // Process text so far, put it at the beginning
                            handleTextCompletion(textAccumulator, responseOutputItemAccumulator, prepend = true)

                            val finalResponse =
                                ChatCompletionConverter.buildFinalResponse(
                                    params,
                                    ResponseStatus.COMPLETED,
                                    responseId,
                                    responseOutputItemAccumulator,
                                )

                            telemetryService.stopObservation(observation, finalResponse, params, metadata)
                            telemetryService.stopGenAiDurationSample(metadata, params, genAiSample)

                            if (internalToolItemIds.isEmpty()) {
                                // No calls to actually handle
                                nextIteration = false
                                trySend(
                                    EventUtils.convertEvent(
                                        ResponseStreamEvent.ofCompleted(
                                            ResponseCompletedEvent
                                                .builder()
                                                .response(finalResponse)
                                                .build(),
                                        ),
                                        payloadFormatter,
                                        objectMapper,
                                    ),
                                )
                            } else {
                                val parentObservation =
                                    coroutineContext[ReactorContext]?.context?.get<Observation>(
                                        ObservationThreadLocalAccessor.KEY,
                                    )
                                // Actually handle these calls
<<<<<<< HEAD
                                val toolResponseItems = toolHandler.handleMasaicToolCall(params, finalResponse, parentObservation)
=======
                                val toolResponseItems =
                                    toolHandler.handleMasaicToolCall(
                                        params,
                                        finalResponse,
                                        eventEmitter = { event -> trySend(event) },
                                    )
>>>>>>> 7f1cd3eb
                                updatedParams =
                                    params
                                        .toBuilder()
                                        .input(ResponseCreateParams.Input.ofResponse(toolResponseItems))
                                        .build()

                                // We'll do another iteration
                                nextIteration = true
                                close()
                            }
                        }
                    }
                }
            }

            launch {
                subscription.onCompleteFuture().await()
                close()
            }

            awaitClose {
                subscription.onCompleteFuture().cancel(true)
            }
        }.collect { event ->
            emit(event)
        }

        return IterationResult(
            shouldContinue = nextIteration,
            updatedParams = updatedParams,
            inProgressFired = inProgressFired,
        )
    }

    /**
     * Helper model to store iteration results.
     */
    private data class IterationResult(
        val shouldContinue: Boolean,
        val updatedParams: ResponseCreateParams,
        val inProgressFired: Boolean,
    )

    /**
     * Build the initial list of input items from the [initialParams].
     */
    private fun buildInitialResponseItems(initialParams: ResponseCreateParams): MutableList<ResponseInputItem> =
        if (initialParams.input().isResponse()) {
            initialParams.input().asResponse().toMutableList()
        } else {
            mutableListOf(
                ResponseInputItem.ofEasyInputMessage(
                    EasyInputMessage
                        .builder()
                        .content(initialParams.input().asText())
                        .role(EasyInputMessage.Role.USER)
                        .build(),
                ),
            )
        }

    /**
     * Emits a 'created' event to the flow's collector.
     */
    private suspend fun FlowCollector<ServerSentEvent<String>>.emitCreatedEventIfNeeded(
        currentParams: ResponseCreateParams,
        responseId: String,
    ) {
        emit(
            EventUtils.convertEvent(
                ResponseStreamEvent.ofCreated(
                    ResponseCreatedEvent
                        .builder()
                        .response(
                            ChatCompletionConverter.buildIntermediateResponse(
                                currentParams,
                                ResponseStatus.IN_PROGRESS,
                                responseId,
                            ),
                        ).build(),
                ),
                payloadFormatter,
                objectMapper,
            ),
        )
    }

    /**
     * Checks if the tool-call limit is exceeded.
     */
    private fun tooManyToolCalls(inputItems: List<ResponseInputItem>): Boolean = inputItems.count { it.isFunctionCall() } > allowedMaxToolCalls

    /**
     * Emits an error for exceeding the tool call limit.
     */
    private suspend fun FlowCollector<ServerSentEvent<String>>.emitTooManyToolCallsError() {
        emit(
            EventUtils.convertEvent(
                ResponseStreamEvent.ofError(
                    ResponseErrorEvent
                        .builder()
                        .message(
                            "Too many tool calls. Increase the limit by setting MASAIC_MAX_TOOL_CALLS environment variable.",
                        ).code("too_many_tool_calls")
                        .param(null)
                        .build(),
                ),
                payloadFormatter,
                objectMapper,
            ),
        )
    }

    /**
     * Emits an error for a timeout condition.
     */
    private suspend fun FlowCollector<ServerSentEvent<String>>.emitTimeoutError() {
        emit(
            EventUtils.convertEvent(
                ResponseStreamEvent.ofError(
                    ResponseErrorEvent
                        .builder()
                        .message(
                            "Timeout while processing. Increase the timeout limit by setting MASAIC_MAX_STREAMING_TIMEOUT environment variable.",
                        ).code("timeout")
                        .param(null)
                        .type(JsonValue.from("response.error"))
                        .build(),
                ),
                payloadFormatter,
                objectMapper,
            ),
        )
    }

    /**
     * Processes the accumulated text, sending events and storing final text output.
     */
    private fun ProducerScope<ServerSentEvent<String>>.handleTextCompletion(
        textAccumulator: MutableMap<Long, MutableList<ResponseStreamEvent>>,
        responseOutputItemAccumulator: MutableList<ResponseOutputItem>,
        prepend: Boolean = false,
    ) {
        if (textAccumulator.isNotEmpty()) {
            textAccumulator.forEach { (index, events) ->
                val content = events.joinToString("") { it.asOutputTextDelta().delta() }

                trySend(
                    EventUtils.convertEvent(
                        ResponseStreamEvent.ofOutputTextDone(
                            ResponseTextDoneEvent
                                .builder()
                                .contentIndex(index)
                                .text(content)
                                .outputIndex(index)
                                .itemId(events.first().asOutputTextDelta().itemId())
                                .build(),
                        ),
                        payloadFormatter,
                        objectMapper,
                    ),
                )
            }

            // Combine into one message
            val singleMessage =
                ResponseOutputItem.ofMessage(
                    ResponseOutputMessage
                        .builder()
                        .content(
                            textAccumulator.map {
                                ResponseOutputMessage.Content.ofOutputText(
                                    ResponseOutputText
                                        .builder()
                                        .text(it.value.joinToString("") { e -> e.asOutputTextDelta().delta() })
                                        .annotations(listOf())
                                        .build(),
                                )
                            },
                        ).id(UUID.randomUUID().toString())
                        .status(ResponseOutputMessage.Status.COMPLETED)
                        .role(JsonValue.from("assistant"))
                        .build(),
                )

            // Put at the front or back of the accumulator
            if (prepend) {
                responseOutputItemAccumulator.add(0, singleMessage)
            } else {
                responseOutputItemAccumulator.add(singleMessage)
            }

            textAccumulator.clear()
        }
    }

    /**
     * Converts incoming chunk into appropriate [ResponseStreamEvent]s and sends them.
     */
    private fun ProducerScope<ServerSentEvent<String>>.convertAndPublish(
        completion: ChatCompletionChunk,
        functionCallAccumulator: MutableMap<Long, MutableList<ResponseStreamEvent>>,
        textAccumulator: MutableMap<Long, MutableList<ResponseStreamEvent>>,
        responseOutputItemAccumulator: MutableList<ResponseOutputItem>,
        internalToolItemIds: MutableSet<String>,
        functionNameAccumulator: MutableMap<Long, Pair<String, String>>,
    ) {
        completion.toResponseStreamEvent().forEach { event ->
            when {
                event.isFunctionCallArgumentsDelta() -> {
                    handleFunctionCallDelta(event, functionCallAccumulator, internalToolItemIds, completion)
                }
                event.isOutputItemAdded() && event.asOutputItemAdded().item().isFunctionCall() -> {
                    handleOutputItemAdded(event, functionNameAccumulator, responseOutputItemAccumulator, internalToolItemIds)
                }
                event.isOutputTextDelta() -> {
                    handleOutputTextDelta(event, textAccumulator)
                }
                event.isFunctionCallArgumentsDone() -> {
                    handleFunctionCallDone(
                        functionCallAccumulator,
                        functionNameAccumulator,
                        responseOutputItemAccumulator,
                        internalToolItemIds,
                        completion,
                    )
                }
                event.isOutputItemDone() -> {
                    // Add final item
                    responseOutputItemAccumulator.add(event.asOutputItemDone().item())
                    trySend(EventUtils.convertEvent(event, payloadFormatter, objectMapper))
                }
                else -> {
                    trySend(EventUtils.convertEvent(event, payloadFormatter, objectMapper))
                }
            }
        }
    }

    private fun ProducerScope<ServerSentEvent<String>>.handleFunctionCallDelta(
        event: ResponseStreamEvent,
        functionCallAccumulator: MutableMap<Long, MutableList<ResponseStreamEvent>>,
        internalToolItemIds: MutableSet<String>,
        completion: ChatCompletionChunk,
    ) {
        val idx = event.asFunctionCallArgumentsDelta().outputIndex()
        functionCallAccumulator.getOrPut(idx) { mutableListOf() }.add(event)

        // If not an internal tool, forward event
        if (!internalToolItemIds.contains(completion.id())) {
            trySend(EventUtils.convertEvent(event, payloadFormatter, objectMapper))
        }
    }

    private fun ProducerScope<ServerSentEvent<String>>.handleOutputItemAdded(
        event: ResponseStreamEvent,
        functionNameAccumulator: MutableMap<Long, Pair<String, String>>,
        responseOutputItemAccumulator: MutableList<ResponseOutputItem>,
        internalToolItemIds: MutableSet<String>,
    ) {
        val functionCall = event.asOutputItemAdded().item().asFunctionCall()
        val functionName = functionCall.name()
        val outputIndex = event.asOutputItemAdded().outputIndex()

        functionNameAccumulator[outputIndex] = Pair(functionName, functionCall.callId())

        // If a recognized function, mark internal
        if (toolService.getFunctionTool(functionName) != null) {
            internalToolItemIds.add(functionCall.id())
        }

        // If arguments are not blank, treat it as a complete function call
        if (functionCall.arguments().isNotBlank()) {
            responseOutputItemAccumulator.add(
                ResponseOutputItem.ofFunctionCall(
                    ResponseFunctionToolCall
                        .builder()
                        .name(functionName)
                        .arguments(functionCall.arguments())
                        .callId(functionCall.callId())
                        .id(functionCall.id())
                        .status(ResponseFunctionToolCall.Status.COMPLETED)
                        .putAllAdditionalProperties(functionCall._additionalProperties())
                        .type(JsonValue.from("function_call"))
                        .build(),
                ),
            )
        }
        trySend(EventUtils.convertEvent(event, payloadFormatter, objectMapper))
    }

    private fun ProducerScope<ServerSentEvent<String>>.handleOutputTextDelta(
        event: ResponseStreamEvent,
        textAccumulator: MutableMap<Long, MutableList<ResponseStreamEvent>>,
    ) {
        val idx = event.asOutputTextDelta().outputIndex()
        textAccumulator.getOrPut(idx) { mutableListOf() }.add(event)
        trySend(EventUtils.convertEvent(event, payloadFormatter, objectMapper))
    }

    private fun ProducerScope<ServerSentEvent<String>>.handleFunctionCallDone(
        functionCallAccumulator: MutableMap<Long, MutableList<ResponseStreamEvent>>,
        functionNameAccumulator: MutableMap<Long, Pair<String, String>>,
        responseOutputItemAccumulator: MutableList<ResponseOutputItem>,
        internalToolItemIds: MutableSet<String>,
        completion: ChatCompletionChunk,
    ) {
        functionCallAccumulator.forEach { (key, events) ->
            val content = events.joinToString("") { it.asFunctionCallArgumentsDelta().delta() }

            // If not an internal tool, forward the event
            if (!internalToolItemIds.contains(completion.id())) {
                trySend(
                    EventUtils.convertEvent(
                        ResponseStreamEvent.ofFunctionCallArgumentsDone(
                            ResponseFunctionCallArgumentsDoneEvent
                                .builder()
                                .outputIndex(key)
                                .arguments(content)
                                .itemId(events.first().asFunctionCallArgumentsDelta().itemId())
                                .putAllAdditionalProperties(events.first().asFunctionCallArgumentsDelta()._additionalProperties())
                                .build(),
                        ),
                        payloadFormatter,
                        objectMapper,
                    ),
                )
            }

            // Add the function call if we don't already have it
            val (name, callId) = functionNameAccumulator[key] ?: ("" to "")
            val alreadyAdded =
                responseOutputItemAccumulator
                    .filter { it.isFunctionCall() }
                    .any { it.asFunctionCall().name() == name }

            if (!alreadyAdded) {
                responseOutputItemAccumulator.add(
                    ResponseOutputItem.ofFunctionCall(
                        ResponseFunctionToolCall
                            .builder()
                            .name(name)
                            .arguments(content)
                            .callId(callId)
                            .id(events.first().asFunctionCallArgumentsDelta().itemId())
                            .status(ResponseFunctionToolCall.Status.COMPLETED)
                            .putAllAdditionalProperties(events.first().asFunctionCallArgumentsDelta()._additionalProperties())
                            .type(JsonValue.from("function_call"))
                            .build(),
                    ),
                )
            }
        }
    }

    /**
     * Helper method to store a response and its input items in the response store.
     */
    private fun ProducerScope<ServerSentEvent<String>>.storeResponseWithInputItems(
        response: Response,
        params: ResponseCreateParams,
    ) {
        if (params.store().isPresent && params.store().get()) {
            val inputItems =
                if (params.input().isResponse()) {
                    params.input().asResponse()
                } else {
                    listOf(
                        ResponseInputItem.ofEasyInputMessage(
                            EasyInputMessage
                                .builder()
                                .content(params.input().asText())
                                .role(EasyInputMessage.Role.USER)
                                .build(),
                        ),
                    )
                }
            responseStore.storeResponse(response, inputItems)
            logger.debug { "Stored response with ID: ${response.id()} and ${inputItems.size} input items" }
        }
    }
}<|MERGE_RESOLUTION|>--- conflicted
+++ resolved
@@ -300,16 +300,13 @@
                                         ObservationThreadLocalAccessor.KEY,
                                     )
                                 // Actually handle these calls
-<<<<<<< HEAD
-                                val toolResponseItems = toolHandler.handleMasaicToolCall(params, finalResponse, parentObservation)
-=======
                                 val toolResponseItems =
                                     toolHandler.handleMasaicToolCall(
                                         params,
                                         finalResponse,
                                         eventEmitter = { event -> trySend(event) },
+                                        parentObservation,
                                     )
->>>>>>> 7f1cd3eb
                                 updatedParams =
                                     params
                                         .toBuilder()
