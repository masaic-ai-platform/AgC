--- conflicted
+++ resolved
@@ -20,11 +20,8 @@
 import kotlinx.coroutines.flow.flow
 import kotlinx.coroutines.future.await
 import kotlinx.coroutines.launch
-<<<<<<< HEAD
 import kotlinx.coroutines.reactor.ReactorContext
-=======
 import mu.KotlinLogging
->>>>>>> 287be264
 import org.springframework.http.codec.ServerSentEvent
 import org.springframework.stereotype.Service
 import java.util.*
@@ -196,7 +193,7 @@
 
                                 // Store the response in the response store
                                 storeResponseWithInputItems(finalResponse, params)
-                                
+
                                 nextIteration = false
                                 trySend(
                                     EventUtils.convertEvent(
