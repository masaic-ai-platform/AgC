import React, { useState, useRef, useEffect } from 'react';
import { useNavigate, useSearchParams } from 'react-router-dom';
import { Drawer, DrawerTrigger, DrawerContent } from '@/components/ui/drawer';
import { Button } from '@/components/ui/button';
import { Card } from '@/components/ui/card';
import UnifiedCard from '@/components/ui/unified-card';
import { Sparkles, RotateCcw, Copy, Check, Menu, Code, Brain, Image, Puzzle, Save, Layers, Search } from 'lucide-react';
import { toast } from 'sonner';
import ConfigurationPanel from './ConfigurationPanel';
import PlaygroundSidebar from './PlaygroundSidebar';
import AgentsSelectionModal from './AgentsSelectionModal';
import CodeTabs from '@/playground/CodeTabs';
import { PlaygroundRequest } from '@/playground/PlaygroundRequest';
import { API_URL } from '@/config';
import { apiClient } from '@/lib/api';
import { usePlatformInfo } from '@/contexts/PlatformContext';
import { ResponsesChat, buildToolsPayload, ResponsesChatRef } from '@/chat';

interface ToolExecution {
  serverName: string;
  toolName: string;
  status: 'in_progress' | 'completed';
  agenticSearchLogs?: AgenticSearchLog[];
}

interface AgenticSearchLog {
  iteration: number;
  query: string;
  reasoning: string;
  citations: string[];
  remaining_iterations: number;
}

interface ContentBlock {
  type: 'text' | 'tool_progress' | 'inline_loading';
  content?: string;
  toolExecutions?: ToolExecution[];
}

interface Message {
  id: string;
  role: 'user' | 'assistant';
  content: string;
  contentBlocks?: ContentBlock[];
  type: 'text' | 'image';
  timestamp: Date;
  hasThinkTags?: boolean;
  isLoading?: boolean;
  isStreaming?: boolean;
}

interface PromptMessage {
  id: string;
  role: 'user' | 'assistant';
  content: string;
}

interface Tool {
  id: string;
  name: string;
  icon: React.ComponentType<{ className?: string }>;
  functionDefinition?: string; // For function tools
  mcpConfig?: any; // For MCP server tools
  fileSearchConfig?: { selectedFiles: string[]; selectedVectorStores: string[]; vectorStoreNames: string[] }; // For file search tools
  agenticFileSearchConfig?: { selectedFiles: string[]; selectedVectorStores: string[]; vectorStoreNames: string[]; iterations: number; maxResults: number }; // For agentic file search tools
  pyFunctionConfig?: any; // For Py function tools
}

const getProviderApiKey = (provider: string): string => {
  try {
    const saved = localStorage.getItem('platform_apiKeys');
    if (!saved) return '';
    const savedKeys: { name: string; apiKey: string }[] = JSON.parse(saved);
    return savedKeys.find(item => item.name === provider)?.apiKey || '';
  } catch {
    return '';
  }
};

const isValidUrl = (url: string): boolean => {
  try {
    const urlObj = new URL(url);
    return urlObj.protocol === 'http:' || urlObj.protocol === 'https:';
  } catch {
    return false;
  }
};

const AiPlayground: React.FC = () => {
  const navigate = useNavigate();
  const [searchParams, setSearchParams] = useSearchParams();

  const [apiKey, setApiKey] = useState('');
  const [baseUrl, setBaseUrl] = useState('http://localhost:8080');
  const [modelProvider, setModelProvider] = useState('openai');
  const [modelName, setModelName] = useState('gpt-4o');
  const [imageModelProvider, setImageModelProvider] = useState('gemini');
  const [imageModelName, setImageModelName] = useState('imagen-3.0-generate-002');
  const [imageProviderKey, setImageProviderKey] = useState('');
  const [conversationId, setConversationId] = useState<string | null>(null);
  const [previousResponseId, setPreviousResponseId] = useState<string | null>(null);
  const [selectedVectorStore, setSelectedVectorStore] = useState<string>('');
  const [instructions, setInstructions] = useState('');
  
  // Configuration parameters for AI model
  const [temperature, setTemperature] = useState(1.0);
  const [maxTokens, setMaxTokens] = useState(2048);
  const [topP, setTopP] = useState(1.0);
  const [storeLogs, setStoreLogs] = useState(true);
  const [textFormat, setTextFormat] = useState<'text' | 'json_object' | 'json_schema'>('text');
  const [toolChoice, setToolChoice] = useState<'auto' | 'none'>('auto');
  
  
  // Prompt messages state
  const [promptMessages, setPromptMessages] = useState<PromptMessage[]>([]);
  
  // Tools state
  const [selectedTools, setSelectedTools] = useState<Tool[]>([]);
  
  // Playground state
  const [activeTab, setActiveTab] = useState('responses');
  const [apiKeysModalOpen, setApiKeysModalOpen] = useState(false);
  const [e2bModalOpen, setE2bModalOpen] = useState(false);
  
  const [jsonSchemaContent, setJsonSchemaContent] = useState('');
  const [jsonSchemaName, setJsonSchemaName] = useState<string | null>(null);

  // Masaic Mocky mode state
  const [mockyMode, setMockyMode] = useState(false);
  const [mockyAgentData, setMockyAgentData] = useState<null | { systemPrompt: string; greetingMessage: string; description: string; tools: any[] }>(null);

  // Model Test Agent mode state
  const [modelTestMode, setModelTestMode] = useState(false);

  // OAuth MCP modal state
  const [oauthMcpConfig, setOauthMcpConfig] = useState<{
    serverUrl: string;
    serverLabel: string;
    accessToken?: string;
    errorMessage?: string;
  } | null>(null);
<<<<<<< HEAD

  // Debug OAuth config changes
  useEffect(() => {
    console.log('AiPlayground: oauthMcpConfig changed:', oauthMcpConfig);
  }, [oauthMcpConfig]);
=======
>>>>>>> 728bdb8b
  const [modelTestAgentData, setModelTestAgentData] = useState<null | { systemPrompt: string; greetingMessage: string; userMessage: string; tools: any[] }>(null);
  const [modelTestUrl, setModelTestUrl] = useState('');
  const [modelTestName, setModelTestName] = useState('');
  const [modelTestApiKey, setModelTestApiKey] = useState('');
  const [isTestingModel, setIsTestingModel] = useState(false);
  const [showSaveModel, setShowSaveModel] = useState(false);
  const [saveModelState, setSaveModelState] = useState<'success' | 'tool_issue' | 'error' | null>(null);

  // Agents mode state
  const [agentMode, setAgentMode] = useState(() => {
    try {
      return localStorage.getItem('platform_agentMode') === 'true';
    } catch {
      return false;
    }
  });
  const [agentData, setAgentData] = useState<null | { name: string; description: string; systemPrompt: string; tools: any[]; model?: string; temperature?: number; maxTokenOutput?: number; topP?: number; suggestedQueries?: string[]; }>(() => {
    try {
      const saved = localStorage.getItem('platform_agentData');
      return saved ? JSON.parse(saved) : null;
    } catch {
      return null;
    }
  });


  // Suggested queries state
  const [suggestedQueries, setSuggestedQueries] = useState<string[]>([]);

  // Chat header state
  const [copiedResponseId, setCopiedResponseId] = useState(false);

  // Restore agent state on page load
  useEffect(() => {
    // Generate sessionId if it doesn't exist
    let sessionId = localStorage.getItem('platform_sessionId');
    if (!sessionId) {
      // Generate new random sessionId: 12 alphanumeric chars
      const chars = 'ABCDEFGHIJKLMNOPQRSTUVWXYZabcdefghijklmnopqrstuvwxyz0123456789';
      sessionId = Array.from({length: 12}, () => chars.charAt(Math.floor(Math.random() * chars.length))).join('');
      localStorage.setItem('platform_sessionId', sessionId);
      console.log('Generated new sessionId:', sessionId);
    }

    if (agentMode && agentData) {
      // Restore configuration from persisted agent data
      setInstructions(agentData.systemPrompt || '');
      if (agentData.temperature !== undefined) setTemperature(agentData.temperature);
      if (agentData.maxTokenOutput !== undefined) setMaxTokens(agentData.maxTokenOutput);
      if (agentData.topP !== undefined) setTopP(agentData.topP);

      // Restore suggested queries
      if (agentData.suggestedQueries) {
        setSuggestedQueries(agentData.suggestedQueries);
      }

      // Restore model
      if (agentData.model) {
        validateAndSetAgentModel(agentData.model);
      }
      
      // Transform and restore tools
      if (agentData.tools && agentData.tools.length > 0) {
        const transformedTools = transformAgentToolsToUI(agentData.tools);
        setSelectedTools(transformedTools);
      }
      
      // Set the active tab to responses
      setActiveTab('responses');
    }
  }, []); // Only run on mount
  
  // Code snippet generator state
  const [codeModalOpen, setCodeModalOpen] = useState(false);
  const [lastRequest, setLastRequest] = useState<PlaygroundRequest | null>(null);
  
  // Import API_URL from central config
  const apiUrl = API_URL;

  const newChatRef = useRef<ResponsesChatRef>(null);

  // Handle OAuth MCP return flow
  useEffect(() => {
    const screen = searchParams.get('screen');
    const modal = searchParams.get('modal');
    const serverUrl = searchParams.get('serverUrl');
    const serverLabel = searchParams.get('serverLabel');
    const accessToken = searchParams.get('accessToken');
    const errorMessage = searchParams.get('errorMessage');

    console.log('OAuth MCP URL params:', { screen, modal, serverUrl, serverLabel, accessToken, errorMessage });

    if (screen === 'playground' && modal === 'mcp' && serverUrl && serverLabel) {
      console.log('Setting OAuth MCP config:', { serverUrl, serverLabel, accessToken, errorMessage });
      setOauthMcpConfig({
        serverUrl,
        serverLabel,
        accessToken: accessToken || undefined,
        errorMessage: errorMessage || undefined
      });

<<<<<<< HEAD
      // Don't clear URL parameters immediately - let the modal handle its lifecycle
      // The URL will be cleaned up when the modal closes or connects successfully
=======
      // Clear URL parameters
      const newSearchParams = new URLSearchParams(searchParams);
      newSearchParams.delete('screen');
      newSearchParams.delete('modal');
      newSearchParams.delete('serverUrl');
      newSearchParams.delete('serverLabel');
      newSearchParams.delete('accessToken');
      newSearchParams.delete('errorMessage');
      newSearchParams.delete('authentication');
      setSearchParams(newSearchParams);
>>>>>>> 728bdb8b
    }
  }, [searchParams, setSearchParams]);

  const { platformInfo } = usePlatformInfo();
  const modelSettings = platformInfo?.modelSettings;

  // Helper function to generate new sessionId
  const generateNewSessionId = () => {
    const chars = 'ABCDEFGHIJKLMNOPQRSTUVWXYZabcdefghijklmnopqrstuvwxyz0123456789';
    const newSessionId = Array.from({length: 12}, () => chars.charAt(Math.floor(Math.random() * chars.length))).join('');
    localStorage.setItem('platform_sessionId', newSessionId);
    console.log('Generated new sessionId:', newSessionId);
    return newSessionId;
  };

  useEffect(() => {
    // Load saved settings from localStorage
    const savedBaseUrl = localStorage.getItem('aiPlayground_baseUrl') || 'http://localhost:8080';
    const savedModelProvider = localStorage.getItem('platform_modelProvider') || 'openai';
    const savedModelName = localStorage.getItem('platform_modelName') || 'gpt-4o';
    const savedImageModelProvider = localStorage.getItem('aiPlayground_imageModelProvider') || 'gemini';
    const savedImageModelName = localStorage.getItem('aiPlayground_imageModelName') || 'imagen-3.0-generate-002';
    const savedImageProviderKey = localStorage.getItem('aiPlayground_imageProviderKey') || '';
    const savedSelectedVectorStore = localStorage.getItem('aiPlayground_selectedVectorStore') || '';
    const savedInstructions = localStorage.getItem('platform_instructions') || '';
    const savedTemperature = parseFloat(localStorage.getItem('aiPlayground_temperature') || '1.0');
    const savedMaxTokens = parseInt(localStorage.getItem('aiPlayground_maxTokens') || '2048');
    const savedTopP = parseFloat(localStorage.getItem('aiPlayground_topP') || '1.0');
    const savedStoreLogs = localStorage.getItem('aiPlayground_storeLogs') === 'true';
    const savedTextFormat = (localStorage.getItem('aiPlayground_textFormat') || 'text') as 'text' | 'json_object' | 'json_schema';
    const savedToolChoice = (localStorage.getItem('aiPlayground_toolChoice') || 'auto') as 'auto' | 'none';
    const savedPromptMessages = JSON.parse(localStorage.getItem('aiPlayground_promptMessages') || '[]');
    const savedOtherToolsRaw = JSON.parse(localStorage.getItem('aiPlayground_otherTools') || '[]');

    // Helper to map tool id to its icon component
    const getIconForTool = (id: string) => {
      switch (id) {
        case 'image_generation':
          return Image;
        case 'think':
          return Brain;
        case 'fun_req_gathering_tool':
          return Puzzle;
        case 'fun_def_generation_tool':
          return Code;
        case 'mock_fun_save_tool':
          return Save;
        case 'mock_generation_tool':
          return Layers;
        case 'mock_save_tool':
          return Save;
        default:
          return Code; // fallback
      }
    };

    const savedOtherTools = savedOtherToolsRaw.map((tool: any) => ({
      ...tool,
      icon: getIconForTool(tool.id)
    }));
    const savedMCPTools = loadMCPToolsFromStorage();
    const savedFileSearchTools = loadFileSearchToolsFromStorage();
    const savedAgenticFileSearchTools = loadAgenticFileSearchToolsFromStorage();
    const savedPyFunctionTools = loadPyFunctionToolsFromStorage();
    
    // Don't load apiKey from localStorage - it's managed by getProviderApiKey function
    setBaseUrl(savedBaseUrl);
    setModelProvider(savedModelProvider);
    setModelName(savedModelName);
    setImageModelProvider(savedImageModelProvider);
    setImageModelName(savedImageModelName);
    setImageProviderKey(savedImageProviderKey);
    setSelectedVectorStore(savedSelectedVectorStore);
    setInstructions(savedInstructions);
    setTemperature(savedTemperature);
    setMaxTokens(savedMaxTokens);
    setTopP(savedTopP);
    setStoreLogs(savedStoreLogs);
    setTextFormat(savedTextFormat);
    setToolChoice(savedToolChoice);
    setPromptMessages(savedPromptMessages);
    setSelectedTools([...savedOtherTools, ...savedMCPTools, ...savedFileSearchTools, ...savedAgenticFileSearchTools, ...savedPyFunctionTools]);
  }, []);

  // Save settings to localStorage whenever they change
  useEffect(() => {
    // Don't save platform_apiKeys here - it's managed by ApiKeysModal
    localStorage.setItem('aiPlayground_baseUrl', baseUrl);
    localStorage.setItem('platform_modelProvider', modelProvider);
    localStorage.setItem('platform_modelName', modelName);
    localStorage.setItem('aiPlayground_imageModelProvider', imageModelProvider);
    localStorage.setItem('aiPlayground_imageModelName', imageModelName);
    localStorage.setItem('aiPlayground_imageProviderKey', imageProviderKey);
    localStorage.setItem('aiPlayground_selectedVectorStore', selectedVectorStore);
    localStorage.setItem('platform_instructions', instructions);
    localStorage.setItem('aiPlayground_temperature', temperature.toString());
    localStorage.setItem('aiPlayground_maxTokens', maxTokens.toString());
    localStorage.setItem('aiPlayground_topP', topP.toString());
    localStorage.setItem('aiPlayground_storeLogs', storeLogs.toString());
    localStorage.setItem('aiPlayground_textFormat', textFormat);
    localStorage.setItem('aiPlayground_toolChoice', toolChoice);
    localStorage.setItem('aiPlayground_promptMessages', JSON.stringify(promptMessages));
    
    // Separate tools by type for better management
    const mcpTools = selectedTools.filter(tool => tool.id === 'mcp_server');
    const fileSearchTools = selectedTools.filter(tool => tool.id === 'file_search');
    const agenticFileSearchTools = selectedTools.filter(tool => tool.id === 'agentic_file_search');
    const pyFunctionTools = selectedTools.filter(tool => tool.id === 'py_fun_tool');
    const otherTools = selectedTools.filter(tool => 
      tool.id !== 'mcp_server' && 
      tool.id !== 'file_search' && 
      tool.id !== 'agentic_file_search' &&
      tool.id !== 'py_fun_tool'
    );
    
    saveMCPToolsToStorage(mcpTools);
    saveFileSearchToolsToStorage(fileSearchTools);
    saveAgenticFileSearchToolsToStorage(agenticFileSearchTools);
    savePyFunctionToolsToStorage(pyFunctionTools);
    localStorage.setItem('aiPlayground_otherTools', JSON.stringify(otherTools));
  }, [apiKey, baseUrl, modelProvider, modelName, imageModelProvider, imageModelName, imageProviderKey, selectedVectorStore, instructions, temperature, maxTokens, topP, storeLogs, textFormat, toolChoice, promptMessages, selectedTools]);


  const resetConversation = () => {
    if (newChatRef.current) {
      // Use new chat's reset function
      newChatRef.current.resetConversation();
    }
    
    toast.success('Conversation reset');
  };

  // Function to clear all localStorage data (for testing/debugging)
  const clearAllStorageData = () => {
    const keys = Object.keys(localStorage).filter(key => 
      key.startsWith('aiPlayground_') || key.startsWith('platform_')
    );
    keys.forEach(key => localStorage.removeItem(key));
    toast.success('All storage data cleared');
  };

  const handleVectorStoreSelect = (vectorStoreId: string | null) => {
    setSelectedVectorStore(vectorStoreId || '');
    localStorage.setItem('aiPlayground_selectedVectorStore', vectorStoreId || '');
    
    if (vectorStoreId) {
      toast.success('Vector store selected for file search');
    } else {
      toast.success('Vector store deselected');
    }
  };

  const handleAddPromptMessage = (message: PromptMessage) => {
    setPromptMessages(prev => [...prev, message]);
    toast.success(`${message.role === 'user' ? 'User' : 'Assistant'} message added to prompt`);
  };

  const handleRemovePromptMessage = (id: string) => {
    setPromptMessages(prev => prev.filter(msg => msg.id !== id));
    toast.success('Message removed from prompt');
  };

  const handleCopyResponseId = async () => {
    if (!previousResponseId) return;
    
    try {
      await navigator.clipboard.writeText(previousResponseId);
      setCopiedResponseId(true);
      setTimeout(() => setCopiedResponseId(false), 2000);
      toast.success('Response ID copied to clipboard');
    } catch (err) {
      console.error('Failed to copy response ID:', err);
      toast.error('Failed to copy response ID');
    }
  };

  // Enhanced MCP tools persistence using label as key
  const saveMCPToolsToStorage = (tools: Tool[]) => {
    const mcpTools = tools.filter(tool => tool.id === 'mcp_server' && tool.mcpConfig?.label);
    const mcpToolsMap: Record<string, any> = {};
    
    mcpTools.forEach(tool => {
      const label = tool.mcpConfig.label;
      mcpToolsMap[label] = {
        label: tool.mcpConfig.label,
        url: tool.mcpConfig.url,
        authentication: tool.mcpConfig.authentication,
        accessToken: tool.mcpConfig.accessToken,
        customHeaders: tool.mcpConfig.customHeaders,
        selectedTools: tool.mcpConfig.selectedTools
      };
    });
    
    localStorage.setItem('platform_mcpTools', JSON.stringify(mcpToolsMap));
  };

  const loadMCPToolsFromStorage = (): Tool[] => {
    try {
      const stored = localStorage.getItem('platform_mcpTools');
      if (!stored) return [];
      
      const mcpToolsMap = JSON.parse(stored);
      const mcpTools: Tool[] = [];
      
      Object.values(mcpToolsMap).forEach((config: any) => {
        if (config.label) {
          mcpTools.push({
            id: 'mcp_server',
            name: config.label,
            icon: () => null, // Icon will be set by the component
            mcpConfig: config
          });
        }
      });
      
      return mcpTools;
    } catch (error) {
      console.error('Error loading MCP tools from storage:', error);
      return [];
    }
  };

  const getMCPToolByLabel = (label: string) => {
    try {
      const stored = localStorage.getItem('platform_mcpTools');
      if (!stored) return null;
      
      const mcpToolsMap = JSON.parse(stored);
      return mcpToolsMap[label] || null;
    } catch (error) {
      console.error('Error getting MCP tool by label:', error);
      return null;
    }
  };

  // File search tools persistence
  const loadFileSearchToolsFromStorage = (): Tool[] => {
    try {
      const stored = localStorage.getItem('platform_fileSearchTools');
      if (!stored) return [];
      
      const fileSearchToolsMap = JSON.parse(stored);
      const fileSearchTools: Tool[] = [];
      
      Object.values(fileSearchToolsMap).forEach((config: any) => {
        if (config.selectedVectorStores && config.vectorStoreNames && config.selectedVectorStores.length > 0) {
          const displayName = config.vectorStoreNames.join(', ');
          fileSearchTools.push({
            id: 'file_search',
            name: displayName,
            icon: () => null, // Icon will be set by the component
            fileSearchConfig: {
              selectedFiles: config.selectedFiles,
              selectedVectorStores: config.selectedVectorStores,
              vectorStoreNames: config.vectorStoreNames
            }
          });
        }
      });
      
      return fileSearchTools;
    } catch (error) {
      console.error('Error loading file search tools from storage:', error);
      return [];
    }
  };

  // Agentic file search tools persistence
  const loadAgenticFileSearchToolsFromStorage = (): Tool[] => {
    try {
      const stored = localStorage.getItem('platform_agenticFileSearchTools');
      if (!stored) return [];
      
      const agenticFileSearchToolsMap = JSON.parse(stored);
      const agenticFileSearchTools: Tool[] = [];
      
      Object.values(agenticFileSearchToolsMap).forEach((config: any) => {
        if (config.selectedVectorStores && config.vectorStoreNames && config.selectedVectorStores.length > 0) {
          const displayName = config.vectorStoreNames.join(', ');
          agenticFileSearchTools.push({
            id: 'agentic_file_search',
            name: displayName,
            icon: () => null, // Icon will be set by the component
            agenticFileSearchConfig: {
              selectedFiles: config.selectedFiles,
              selectedVectorStores: config.selectedVectorStores,
              vectorStoreNames: config.vectorStoreNames,
              iterations: config.iterations,
              maxResults: config.maxResults || 4 // Default to 4 if not set
            }
          });
        }
      });
      
      return agenticFileSearchTools;
    } catch (error) {
      console.error('Error loading agentic file search tools from storage:', error);
      return [];
    }
  };

  const saveFileSearchToolsToStorage = (tools: Tool[]) => {
    const fileSearchTools = tools.filter(tool => tool.id === 'file_search' && tool.fileSearchConfig?.selectedVectorStores && tool.fileSearchConfig.selectedVectorStores.length > 0);
    const fileSearchToolsMap: Record<string, any> = {};
    
    fileSearchTools.forEach(tool => {
      const combinedKey = tool.fileSearchConfig!.selectedVectorStores.sort().join('|');
      fileSearchToolsMap[combinedKey] = {
        selectedFiles: tool.fileSearchConfig!.selectedFiles,
        selectedVectorStores: tool.fileSearchConfig!.selectedVectorStores,
        vectorStoreNames: tool.fileSearchConfig!.vectorStoreNames,
        lastUpdated: new Date().toISOString()
      };
    });
    
    localStorage.setItem('platform_fileSearchTools', JSON.stringify(fileSearchToolsMap));
  };

  const saveAgenticFileSearchToolsToStorage = (tools: Tool[]) => {
    const agenticFileSearchTools = tools.filter(tool => tool.id === 'agentic_file_search' && tool.agenticFileSearchConfig?.selectedVectorStores && tool.agenticFileSearchConfig.selectedVectorStores.length > 0);
    const agenticFileSearchToolsMap: Record<string, any> = {};
    
    agenticFileSearchTools.forEach(tool => {
      const combinedKey = tool.agenticFileSearchConfig!.selectedVectorStores.sort().join('|');
      agenticFileSearchToolsMap[combinedKey] = {
        selectedFiles: tool.agenticFileSearchConfig!.selectedFiles,
        selectedVectorStores: tool.agenticFileSearchConfig!.selectedVectorStores,
        vectorStoreNames: tool.agenticFileSearchConfig!.vectorStoreNames,
        iterations: tool.agenticFileSearchConfig!.iterations,
        maxResults: tool.agenticFileSearchConfig!.maxResults,
        lastUpdated: new Date().toISOString()
      };
    });
    
    localStorage.setItem('platform_agenticFileSearchTools', JSON.stringify(agenticFileSearchToolsMap));
  };

  // Py function tools persistence
  const loadPyFunctionToolsFromStorage = (): Tool[] => {
    try {
      const stored = localStorage.getItem('platform_py_fun_tools');
      if (!stored) return [];
      
      const pyFunctionToolsMap = JSON.parse(stored);
      const pyFunctionTools: Tool[] = [];
      
      // Handle both array and object formats for backward compatibility
      if (Array.isArray(pyFunctionToolsMap)) {
        // Old array format - convert to new format
        pyFunctionToolsMap.forEach((tool: any) => {
          pyFunctionTools.push({
            id: 'py_fun_tool',
            name: tool.tool_def.name,
            icon: Code,
            pyFunctionConfig: tool
          });
        });
      } else {
        // New object format
        Object.values(pyFunctionToolsMap).forEach((tool: any) => {
          pyFunctionTools.push({
            id: 'py_fun_tool',
            name: tool.tool_def.name,
            icon: Code,
            pyFunctionConfig: tool
          });
        });
      }
      
      return pyFunctionTools;
    } catch (error) {
      console.error('Error loading Py function tools from storage:', error);
      return [];
    }
  };

  const savePyFunctionToolsToStorage = (tools: Tool[]) => {
    const pyFunctionTools = tools.filter(tool => tool.id === 'py_fun_tool' && tool.pyFunctionConfig);
    const pyFunctionToolsMap: Record<string, any> = {};
    
    pyFunctionTools.forEach(tool => {
      const functionName = tool.pyFunctionConfig!.tool_def.name;
      pyFunctionToolsMap[functionName] = tool.pyFunctionConfig;
    });
    
    localStorage.setItem('platform_py_fun_tools', JSON.stringify(pyFunctionToolsMap));
  };

  // REMOVED: Old chat generateResponse function (was ~900 lines of legacy code)

  // Retry logic for error messages
  // REMOVED: handleRetry - part of old chat implementation

  // REMOVED: handleSubmit - part of old chat implementation

  // REMOVED: handleKeyPress - part of old chat implementation

  // REMOVED: handleSuggestedQuerySelect - part of old chat implementation

  // REMOVED: handleTextareaChange - part of old chat implementation

  // Helper function to transform agent tools to UI tool format
  const transformAgentToolsToUI = (agentTools: any[]): Tool[] => {
    return agentTools.map(tool => {
      if (tool.type === 'mcp') {
        return {
          id: 'mcp_server',
          name: `MCP: ${tool.server_label}`,
          icon: Brain,
          mcpConfig: {
            label: tool.server_label,
            url: tool.server_url,
            selectedTools: tool.allowed_tools || [],
            authentication: tool.headers && Object.keys(tool.headers).length > 0 ? 'access_token' : 'none',
            accessToken: tool.headers?.Authorization?.replace('Bearer ', '') || '',
            customHeaders: []
          }
        };
      } else if (tool.type === 'file_search') {
        return {
          id: 'file_search',
          name: 'File Search',
          icon: Search,
          fileSearchConfig: {
            selectedFiles: [],
            selectedVectorStores: tool.vector_store_ids || [],
            vectorStoreNames: []
          }
        };
      } else if (tool.type === 'agentic_search') {
        return {
          id: 'agentic_file_search',
          name: 'Agentic File Search',
          icon: Brain,
          agenticFileSearchConfig: {
            selectedFiles: [],
            selectedVectorStores: tool.vector_store_ids || [],
            vectorStoreNames: [],
            iterations: tool.max_iterations || 3,
            maxResults: tool.max_num_results || 5
          }
        };
      } else if (tool.type === 'py_fun_tool') {
        return {
          id: 'py_fun_tool',
          name: `Function: ${tool.tool_def?.name || 'Python Function'}`,
          icon: Code,
          pyFunctionConfig: tool
        };
      }
      // Handle other tool types with their default configurations
      return {
        id: tool.type,
        name: tool.type.replace(/_/g, ' ').replace(/\b\w/g, l => l.toUpperCase()),
        icon: Puzzle
      };
    }).filter(tool => tool !== null);
  };

  // Helper function to validate and set model from agent data using the same logic as ConfigurationPanel
  const validateAndSetAgentModel = async (agentModelName?: string) => {
    console.log(`validateAndSetAgentModel called with:`, agentModelName);

    if (!agentModelName) {
      console.log('No agent model name provided, clearing selection');
      // Clear model selection if no model specified
      setModelProvider('');
      setModelName('');
      return;
    }

    try {
      // Use the same API call as ConfigurationPanel to get available models
      const providers = await apiClient.jsonRequest<any[]>('/v1/dashboard/models');
      
      // Build allModels array using the same logic as ConfigurationPanel
      const apiModels = providers.flatMap(provider =>
        (provider.supportedModels || []) // Handle providers without supportedModels
          .filter((model: any) => !model.isEmbeddingModel) // Filter out embedding models
          .map((model: any) => ({
            ...model,
            providerName: provider.name,
            providerDescription: provider.description
          }))
      );

      // Get models from localStorage (own models) - same as ConfigurationPanel
      let ownModels: any[] = [];
      try {
        const savedOwnModels = localStorage.getItem('platform_own_model');
        if (savedOwnModels) {
          const ownModelsData = JSON.parse(savedOwnModels);
          ownModels = ownModelsData.supportedModels.map((model: any) => ({
            name: model.name,
            modelSyntax: model.modelSyntax,
            providerName: ownModelsData.name,
            providerDescription: ownModelsData.description,
            isEmbeddingModel: false
          }));
        }
      } catch (error) {
        console.error('Error loading own models from localStorage:', error);
      }

      // Combine own models and API models (same as ConfigurationPanel)
      const allModels = [...ownModels, ...apiModels];

      // Find the agent's model in the available models
      const foundModel = allModels.find((model: any) => {
        const modelSyntaxMatch = model.modelSyntax === agentModelName;
        const nameMatch = model.name === agentModelName;
        const trimmedModelSyntaxMatch = model.modelSyntax?.trim() === agentModelName?.trim();
        const trimmedNameMatch = model.name?.trim() === agentModelName?.trim();

        return modelSyntaxMatch || nameMatch || trimmedModelSyntaxMatch || trimmedNameMatch;
      });

      console.log(`Model search result:`, { agentModelName, found: !!foundModel, model: foundModel });

      if (foundModel) {
        // Extract provider and model name from modelSyntax
        if (foundModel.modelSyntax && foundModel.modelSyntax.includes('@')) {
          const [providerName, modelNamePart] = foundModel.modelSyntax.split('@');
          setModelProvider(providerName);
          setModelName(modelNamePart);
        } else {
          setModelProvider(foundModel.providerName || '');
          setModelName(foundModel.name || agentModelName);
        }

      } else {
        console.warn(`Agent model "${agentModelName}" not found in available models. Trying fallback options.`, {
          agentModelName,
          apiModelsCount: apiModels.length,
          firstFewModels: apiModels.slice(0, 3).map(m => ({ name: m.name, modelSyntax: m.modelSyntax }))
        });

        // Step 2: Try to use model from localStorage
        const savedProvider = localStorage.getItem('platform_modelProvider');
        const savedModelName = localStorage.getItem('platform_modelName');

        if (savedProvider && savedModelName) {
          console.log(`Using saved model from localStorage: ${savedProvider}@${savedModelName}`);
          setModelProvider(savedProvider);
          setModelName(savedModelName);
          return;
        }

        // Step 3: Select first model from API and save to localStorage
        if (apiModels.length > 0) {
          const firstApiModel = apiModels[0];
          let selectedProvider = '';
          let selectedModelName = '';

          if (firstApiModel.modelSyntax && firstApiModel.modelSyntax.includes('@')) {
            const [providerName, modelNamePart] = firstApiModel.modelSyntax.split('@');
            selectedProvider = providerName;
            selectedModelName = modelNamePart;
          } else {
            selectedProvider = firstApiModel.providerName || '';
            selectedModelName = firstApiModel.name || '';
          }

          console.log(`Using first API model: ${selectedProvider}@${selectedModelName}`);
          setModelProvider(selectedProvider);
          setModelName(selectedModelName);

          // Save to localStorage for future use
          try {
            localStorage.setItem('platform_modelProvider', selectedProvider);
            localStorage.setItem('platform_modelName', selectedModelName);
          } catch (error) {
            console.error('Failed to save model to localStorage:', error);
          }
        } else {
          // If no API models available, clear selection
          console.warn('No API models available, clearing model selection');
          setModelProvider('');
          setModelName('');
        }
      }
    } catch (error) {
      console.error('Error validating agent model:', error);
      // If API fails, show "Select a model..." by clearing the selection
      setModelProvider('');
      setModelName('');
    }
  };

  const handleAgentSaved = async (agentName: string, agentDescription: string) => {
    try {
      // Fetch the saved agent details from the API
      const agentDetails = await apiClient.agentJsonRequest(`/v1/agents/${agentName}`);
      
      // Use the existing handleAgentSelect logic to switch to agent context
      await handleAgentSelect(agentDetails);
      
    } catch (error) {
      console.error('Error switching to saved agent context:', error);
    }
  };

  const handleAgentSelect = async (agent: any) => {
    try {
      // Reset all other modes
      const resetAllModes = () => {
        setMockyMode(false);
        setMockyAgentData(null);
        setModelTestMode(false);
        setModelTestAgentData(null);
        setModelTestUrl('');
        setModelTestName('');
        setModelTestApiKey('');
        setIsTestingModel(false);
        setShowSaveModel(false);
        setSaveModelState(null);
        setSuggestedQueries([]);
      };

      resetAllModes();

      // Set agent mode and data
      const agentDataValue = {
        name: agent.name,
        description: agent.description,
        systemPrompt: agent.systemPrompt,
        tools: agent.tools || [],
        model: agent.model,
        temperature: agent.temperature,
        maxTokenOutput: agent.maxTokenOutput,
        topP: agent.topP,
        suggestedQueries: agent.suggestedQueries || []
      };
      
      setAgentMode(true);
      setAgentData(agentDataValue);
      setSuggestedQueries(agent.suggestedQueries || []);

      // Persist to localStorage
      try {
        localStorage.setItem('platform_agentMode', 'true');
        localStorage.setItem('platform_agentData', JSON.stringify(agentDataValue));
      } catch (error) {
        console.error('Failed to persist agent data to localStorage:', error);
      }

      // Set instructions from agent system prompt
      setInstructions(agent.systemPrompt || '');

      // Set model parameters from agent data
      setTemperature(agent.temperature || 1.0);
      setMaxTokens(agent.maxTokenOutput || 2048);
      setTopP(agent.topP || 1.0);

      // Validate and set model (only if agent has a model specified)
      if (agent.model) {
        await validateAndSetAgentModel(agent.model);
      }

      // Transform and set tools
      const transformedTools = transformAgentToolsToUI(agent.tools || []);
      setSelectedTools(transformedTools);

      // Reset conversation state
      if (newChatRef.current) {
        newChatRef.current.resetConversation();
      }
      
      setConversationId(null);
      setPreviousResponseId(null);
      
      // Generate new sessionId for new agent conversation
      generateNewSessionId();

      // Switch to responses tab
      setActiveTab('responses');

      toast.success(`Agent "${agent.name}" loaded successfully`);
    } catch (error) {
      console.error('Error setting up agent:', error);
      toast.error('Failed to setup agent');
    }
  };


  const handleNewAgentBuilder = () => {
    navigate('/agent-builder');
  };


  const handleTabChange = (tab: string) => {
    // First, always reset any active special modes
    const resetMockyMode = () => {
      if (mockyMode) {
        setMockyMode(false);
        setMockyAgentData(null);
        
        // Reset conversation
        if (newChatRef.current) {
          newChatRef.current.resetConversation();
        }
        
        setConversationId(null);
        setPreviousResponseId(null);
        generateNewSessionId(); // Generate new sessionId for new conversation
      }
    };

    const resetModelTestMode = () => {
      if (modelTestMode) {
        setModelTestMode(false);
        setModelTestAgentData(null);
        setModelTestUrl('');
        setModelTestName('');
        setModelTestApiKey('');
        setIsTestingModel(false);
        setShowSaveModel(false);
        setSaveModelState(null);
        
        // Reset conversation
        if (newChatRef.current) {
          newChatRef.current.resetConversation();
        }
        
        setConversationId(null);
        setPreviousResponseId(null);
        generateNewSessionId(); // Generate new sessionId for new conversation
      }
    };

    const resetAgentMode = () => {
      if (agentMode) {
        setAgentMode(false);
        setAgentData(null);
        
        // Reset conversation
        if (newChatRef.current) {
          newChatRef.current.resetConversation();
        }
        
        setConversationId(null);
        setPreviousResponseId(null);
        generateNewSessionId(); // Generate new sessionId for new conversation
        
        // Clear from localStorage
        try {
          localStorage.removeItem('platform_agentMode');
          localStorage.removeItem('platform_agentData');
        } catch (error) {
          console.error('Failed to clear agent data from localStorage', error);
        }
      }
    };


    // Special handling for Masaic Mocky option
    if (tab === 'masaic-mocky') {
      // Reset other modes first if active
      resetModelTestMode();
      resetAgentMode();
      
      setActiveTab(tab);
      
      // Fetch agent definition with proper async/await
      (async () => {
        try {
          const data = await apiClient.agentJsonRequest<any>('/v1/agents/Masaic-Mocky');
          
          if (data) {
            setMockyMode(true);
            setMockyAgentData({
              systemPrompt: data.systemPrompt || '',
              greetingMessage: data.greetingMessage || '',
              description: data.description || '',
              tools: data.tools || []
            });

            // reset conversation tracking ids
            setConversationId(null);
            setPreviousResponseId(null);

            // Reset previous conversation handled by new chat
            
            // Generate new sessionId for new Masaic Mocky conversation
            generateNewSessionId();

            // Handle greeting message
            if (newChatRef.current) {
              // Use new chat's streaming greeting
              newChatRef.current.streamGreetingMessage(data.greetingMessage || '');
            }
          } else {
            toast.error('Failed to load Masaic Mocky agent data');
          }
        } catch (err) {
          console.error(err);
          toast.error('Failed to load Masaic Mocky agent data');
        }
      })();
      return;
    }


    // Special handling for Add Model option
    if (tab === 'add-model') {
      // Reset other modes first if active
      resetMockyMode();
      resetAgentMode();
      
      setActiveTab(tab);
      
      // Fetch ModelTestAgent definition with proper async/await
      (async () => {
        try {
          const data = await apiClient.agentJsonRequest<any>('/v1/agents/ModelTestAgent');
          
          if (data) {
            setModelTestMode(true);
            setModelTestAgentData({
              systemPrompt: data.systemPrompt || '',
              greetingMessage: data.greetingMessage || '',
              userMessage: data.userMessage || '',
              tools: data.tools || []
            });

            // Reset form fields
            setModelTestUrl('');
            setModelTestName('');
            setModelTestApiKey('');
            setIsTestingModel(false);
            setShowSaveModel(false);

            // reset conversation tracking ids
            setConversationId(null);
            setPreviousResponseId(null);

            // Reset previous conversation
            if (newChatRef.current) {
              newChatRef.current.resetConversation();
            }
            
            // Generate new sessionId for new Model Test conversation
            generateNewSessionId();
          } else {
            toast.error('Failed to load Model Test Agent data');
          }
        } catch (err) {
          console.error(err);
          toast.error('Failed to load Model Test Agent data');
        }
      })();
      return;
    }

    // Special handling for E2B Server option
    if (tab === 'e2b-server') {
      // Reset all modes first if active
      resetMockyMode();
      resetModelTestMode();
      resetAgentMode();
      
      setActiveTab('responses');
      setE2bModalOpen(true);
      return;
    }

    // For any other tab, reset all modes
    resetMockyMode();
    resetModelTestMode();
    resetAgentMode();

    setActiveTab(tab);
    // Handle API Keys tab by opening the API keys modal
    if (tab === 'api-keys') {
      setApiKeysModalOpen(true);
      // Reset to previous tab since API Keys is a modal action, not a tab
      setActiveTab('responses');
    }
  };

  const handleTestModelConnectivity = async () => {
    // Validation
    if (!modelTestUrl.trim()) {
      toast.error('Please enter a model URL');
      return;
    }
    
    if (!isValidUrl(modelTestUrl.trim())) {
      toast.error('Please enter a valid URL starting with http:// or https://');
      return;
    }
    
    if (!modelTestName.trim()) {
      toast.error('Please enter a model name');
      return;
    }
    
    if (!modelTestApiKey.trim()) {
      toast.error('Please enter an API key');
      return;
    }

    if (!modelTestAgentData) {
      toast.error('Model Test Agent data not loaded');
      return;
    }

    setIsTestingModel(true);
    setShowSaveModel(false);
    setSaveModelState(null);

    // Reset conversation state like Reset Chat CTA
    if (newChatRef.current) {
      // Use new chat's reset function
      newChatRef.current.resetConversation();
    }
    
      setConversationId(null);
      setPreviousResponseId(null);
    
    // Generate new sessionId for new model test conversation
    generateNewSessionId();

    // Handle greeting and user message streaming
      const greetingText: string = modelTestAgentData.greetingMessage || '';
      const userText: string = modelTestAgentData.userMessage || '';
      
      if (newChatRef.current) {
        // Stream greeting first
        newChatRef.current.streamGreetingMessage(greetingText);
        
        // After greeting completes, send user message directly which will trigger API call
        setTimeout(() => {
          if (newChatRef.current) {
            // Use sendTextMessage directly - this will add the user message and make the API call
            newChatRef.current.sendTextMessage(userText).catch((error) => {
              console.error('Error in new chat model test call:', error);
              setIsTestingModel(false);
              toast.error('Failed to test model connectivity');
            });
          }
        }, (greetingText.length * 25) + 1000);
      }
  };

  // REMOVED: updateMessagesForModelTest - not needed with new chat implementation

  const makeModelTestApiCall = async () => {
    console.log('makeModelTestApiCall called', { modelTestAgentData });
    if (!modelTestAgentData || !newChatRef.current) return;

    // Check if model test fields are filled
    if (!modelTestName || modelTestName.trim() === '') {
      toast.error('Please enter a model name for testing.');
      setIsTestingModel(false);
      return;
    }

    if (!modelTestUrl || modelTestUrl.trim() === '') {
      toast.error('Please enter a model URL for testing.');
      setIsTestingModel(false);
      return;
    }

    if (!modelTestApiKey || modelTestApiKey.trim() === '') {
      toast.error('Please enter an API key for testing.');
      setIsTestingModel(false);
      return;
    }

    // Use the new chat implementation which is already configured with model test settings
    const userText = modelTestAgentData.userMessage || '';
    
    try {
      await newChatRef.current.sendTextMessage(userText);
    } catch (error) {
      console.error('Error in model test API call:', error);
        setIsTestingModel(false);
      toast.error('Failed to test model connectivity');
    }

  };

  // LIFT AND SHIFT: Complete new chat implementation for model test mode
  const makeNewChatModelTestCall = async () => {
    if (!modelTestAgentData || !newChatRef.current) return;

    // Check if model test fields are filled (EXACT COPY from old)
    if (!modelTestName || modelTestName.trim() === '') {
      toast.error('Please enter a model name for testing.');
      setIsTestingModel(false);
      return;
    }

    if (!modelTestUrl || modelTestUrl.trim() === '') {
      toast.error('Please enter a model URL for testing.');
      setIsTestingModel(false);
      return;
    }

    if (!modelTestApiKey || modelTestApiKey.trim() === '') {
      toast.error('Please enter an API key for testing.');
      setIsTestingModel(false);
      return;
    }

    // Now that the new chat is properly configured with model test settings,
    // we can simply use sendTextMessage and it will work correctly!
    const userText = modelTestAgentData.userMessage || '';
    
    try {
      await newChatRef.current.sendTextMessage(userText);
    } catch (error) {
      console.error('Error in new chat model test call:', error);
      setIsTestingModel(false);
      toast.error('Failed to test model connectivity');
    }
  };

  const handleSaveModel = () => {
    if (!modelTestUrl.trim() || !modelTestName.trim() || !modelTestApiKey.trim()) {
      toast.error('Missing model information');
      return;
    }

    try {
      // 1. Update platform_own_model in localStorage
      const existingOwnModels = localStorage.getItem('platform_own_model');
      let ownModelsData;
      
      if (existingOwnModels) {
        ownModelsData = JSON.parse(existingOwnModels);
      } else {
        ownModelsData = {
          name: "own model",
          description: "My own models",
          supportedModels: []
        };
      }

      const newModelSyntax = `${modelTestUrl.trim()}@${modelTestName.trim()}`;
      
      // Check if model already exists by modelSyntax (to prevent duplicates)
      const existingModelIndex = ownModelsData.supportedModels.findIndex(
        (model: any) => model.modelSyntax === newModelSyntax
      );

      const newModel = {
        name: modelTestName.trim(),
        modelSyntax: newModelSyntax
      };

      if (existingModelIndex >= 0) {
        // Update existing model
        ownModelsData.supportedModels[existingModelIndex] = newModel;
      } else {
        // Add new model
        ownModelsData.supportedModels.push(newModel);
      }

      localStorage.setItem('platform_own_model', JSON.stringify(ownModelsData));

      // 2. Update platform_apiKeys in localStorage
      const existingApiKeys = localStorage.getItem('platform_apiKeys');
      let apiKeysData = [];
      
      if (existingApiKeys) {
        apiKeysData = JSON.parse(existingApiKeys);
      }

      // Check if API key for this model already exists
      const existingApiKeyIndex = apiKeysData.findIndex(
        (apiKey: any) => apiKey.name === modelTestUrl.trim()
      );

      const newApiKey = {
        name: modelTestUrl.trim(),
        apiKey: modelTestApiKey.trim()
      };

      if (existingApiKeyIndex >= 0) {
        // Update existing API key
        apiKeysData[existingApiKeyIndex] = newApiKey;
      } else {
        // Add new API key
        apiKeysData.push(newApiKey);
      }

      localStorage.setItem('platform_apiKeys', JSON.stringify(apiKeysData));

      toast.success(`Model "${modelTestName.trim()}" saved successfully!`);
      
      // Trigger a refresh of the models list by dispatching a storage event
      window.dispatchEvent(new Event('storage'));
      
      // Reset the form
      setModelTestUrl('');
      setModelTestName('');
      setModelTestApiKey('');
      setShowSaveModel(false);
      setSaveModelState(null);
      
    } catch (error) {
      console.error('Error saving model:', error);
      toast.error('Failed to save model');
    }
  };

  return (
    <>
    <Drawer>
      {/* Mobile Hamburger */}
      <DrawerTrigger asChild>
        <button className="md:hidden fixed top-3 left-3 z-50 p-2 rounded-md bg-background/80 border border-border shadow-sm" aria-label="Open menu">
          <Menu className="h-5 w-5 text-foreground" />
        </button>
      </DrawerTrigger>

      {/* Drawer Content */}
      <DrawerContent className="h-[85vh] overflow-y-auto p-4 space-y-4">
        {/* Sidebar */}
        <PlaygroundSidebar 
          activeTab={activeTab}
          onTabChange={handleTabChange}
          onNewAgentBuilder={handleNewAgentBuilder}
          className="flex flex-col w-full"
        />
        {/* Configuration Panel */}
        <ConfigurationPanel
          modelProvider={modelProvider}
          setModelProvider={setModelProvider}
          modelName={modelName}
          setModelName={setModelName}
          imageModelProvider={imageModelProvider}
          setImageModelProvider={setImageModelProvider}
          imageModelName={imageModelName}
          setImageModelName={setImageModelName}
          imageProviderKey={imageProviderKey}
          setImageProviderKey={setImageProviderKey}
          apiKey={apiKey}
          setApiKey={setApiKey}
          baseUrl={baseUrl}
          setBaseUrl={setBaseUrl}
          temperature={temperature}
          setTemperature={setTemperature}
          maxTokens={maxTokens}
          setMaxTokens={setMaxTokens}
          topP={topP}
          setTopP={setTopP}
          storeLogs={storeLogs}
          setStoreLogs={setStoreLogs}
          textFormat={textFormat}
          setTextFormat={setTextFormat}
          toolChoice={toolChoice}
          setToolChoice={setToolChoice}
          instructions={instructions}
          setInstructions={setInstructions}
          promptMessages={promptMessages}
          onAddPromptMessage={handleAddPromptMessage}
          onRemovePromptMessage={handleRemovePromptMessage}
          selectedTools={selectedTools}
          onSelectedToolsChange={setSelectedTools}
          getMCPToolByLabel={getMCPToolByLabel}
          selectedVectorStore={selectedVectorStore}
          onVectorStoreSelect={handleVectorStoreSelect}
          onResetConversation={resetConversation}
          openApiKeysModal={apiKeysModalOpen}
          onApiKeysModalChange={setApiKeysModalOpen}
          openE2bModal={e2bModalOpen}
          onE2bModalChange={setE2bModalOpen}
          jsonSchemaContent={jsonSchemaContent}
          setJsonSchemaContent={setJsonSchemaContent}
          jsonSchemaName={jsonSchemaName}
          setJsonSchemaName={setJsonSchemaName}
          className="w-full"
          mockyMode={mockyMode}
          modelTestMode={modelTestMode}
          modelTestUrl={modelTestUrl}
          setModelTestUrl={setModelTestUrl}
          modelTestName={modelTestName}
          setModelTestName={setModelTestName}
          modelTestApiKey={modelTestApiKey}
          setModelTestApiKey={setModelTestApiKey}
          onTestModelConnectivity={handleTestModelConnectivity}
          isTestingModel={isTestingModel}
          agentMode={agentMode}
          agentData={agentData}
          onAgentSaved={handleAgentSaved}
          onAgentSelect={handleAgentSelect}
          oauthMcpConfig={oauthMcpConfig}
<<<<<<< HEAD
          onOauthMcpConfigHandled={() => {
            console.log('AiPlayground: onOauthMcpConfigHandled called - clearing config');
            setOauthMcpConfig(null);
          }}
=======
          onOauthMcpConfigHandled={() => setOauthMcpConfig(null)}
>>>>>>> 728bdb8b
        />
      </DrawerContent>
    </Drawer>

    <div className="flex h-full bg-background">
      {/* Left Sidebar - 10% (desktop only) */}
      <PlaygroundSidebar 
        activeTab={activeTab}
        onTabChange={handleTabChange}
        onAgentSelect={handleAgentSelect}
        onNewAgentBuilder={handleNewAgentBuilder}
        className="hidden md:flex md:flex-col md:w-[10%] md:min-w-[160px]"
      />

      {/* Configuration Panel - 30% (desktop only) */}
      <ConfigurationPanel
        modelProvider={modelProvider}
        setModelProvider={setModelProvider}
        modelName={modelName}
        setModelName={setModelName}
        imageModelProvider={imageModelProvider}
        setImageModelProvider={setImageModelProvider}
        imageModelName={imageModelName}
        setImageModelName={setImageModelName}
        imageProviderKey={imageProviderKey}
        setImageProviderKey={setImageProviderKey}
        apiKey={apiKey}
        setApiKey={setApiKey}
        baseUrl={baseUrl}
        setBaseUrl={setBaseUrl}
        temperature={temperature}
        setTemperature={setTemperature}
        maxTokens={maxTokens}
        setMaxTokens={setMaxTokens}
        topP={topP}
        setTopP={setTopP}
        storeLogs={storeLogs}
        setStoreLogs={setStoreLogs}
        textFormat={textFormat}
        setTextFormat={setTextFormat}
        toolChoice={toolChoice}
        setToolChoice={setToolChoice}
        instructions={instructions}
        setInstructions={setInstructions}
        promptMessages={promptMessages}
        onAddPromptMessage={handleAddPromptMessage}
        onRemovePromptMessage={handleRemovePromptMessage}
        selectedTools={selectedTools}
        onSelectedToolsChange={setSelectedTools}
        getMCPToolByLabel={getMCPToolByLabel}
        selectedVectorStore={selectedVectorStore}
        onVectorStoreSelect={handleVectorStoreSelect}
        onResetConversation={resetConversation}
        openApiKeysModal={apiKeysModalOpen}
        onApiKeysModalChange={setApiKeysModalOpen}
        openE2bModal={e2bModalOpen}
        onE2bModalChange={setE2bModalOpen}
        jsonSchemaContent={jsonSchemaContent}
        setJsonSchemaContent={setJsonSchemaContent}
        jsonSchemaName={jsonSchemaName}
        setJsonSchemaName={setJsonSchemaName}
        className="hidden md:block md:w-[30%]"
        mockyMode={mockyMode}
        modelTestMode={modelTestMode}
        modelTestUrl={modelTestUrl}
        setModelTestUrl={setModelTestUrl}
        modelTestName={modelTestName}
        setModelTestName={setModelTestName}
        modelTestApiKey={modelTestApiKey}
        agentMode={agentMode}
        agentData={agentData}
        onAgentSaved={handleAgentSaved}
        onAgentSelect={handleAgentSelect}
        setModelTestApiKey={setModelTestApiKey}
        onTestModelConnectivity={handleTestModelConnectivity}
        isTestingModel={isTestingModel}
        oauthMcpConfig={oauthMcpConfig}
<<<<<<< HEAD
        onOauthMcpConfigHandled={() => {
          console.log('AiPlayground: onOauthMcpConfigHandled called - clearing config');
          setOauthMcpConfig(null);
        }}
=======
        onOauthMcpConfigHandled={() => setOauthMcpConfig(null)}
>>>>>>> 728bdb8b
      />

      {/* Chat Area */}
      <div className="flex-1 md:w-[60%] flex flex-col">
        {/* Sticky Header */}
        <div className="sticky top-0 z-10 bg-background/95 backdrop-blur-sm border-b border-border px-6 py-3">
          <div className="flex items-center justify-between w-full">
            {/* Action Buttons - Moved to extreme left */}
            <div className="flex items-center space-x-2">
              {agentMode && agentData && (
                <span className="text-sm text-foreground font-medium px-2 py-1 bg-accent/50 rounded-md">
                  {agentData.name}
                </span>
              )}
              <Button
                variant="ghost"
                size="sm"
                onClick={resetConversation}
                className="flex items-center space-x-2 text-muted-foreground hover:text-foreground hover:bg-muted/50"
                title="Reset conversation"
              >
                <RotateCcw className="w-4 h-4" />
                <span className="text-sm">Reset Chat</span>
              </Button>
              
              <Button
                variant="ghost"
                size="sm"
                onClick={() => setCodeModalOpen(true)}
                disabled={!lastRequest}
                className="flex items-center space-x-2 text-muted-foreground hover:text-foreground hover:bg-muted/50 disabled:opacity-50 disabled:cursor-not-allowed"
                title={lastRequest ? "View code snippets for last request" : "Send a message to generate code snippets"}
              >
                <Code className="w-4 h-4" />
                <span className="text-sm">View Code</span>
              </Button>
            </div>

            {mockyMode && mockyAgentData?.description && (
              <span className="absolute left-1/2 transform -translate-x-1/2 text-xs text-muted-foreground truncate max-w-[60%] text-center">
                {mockyAgentData.description}
              </span>
            )}

            {modelTestMode && (
              <span className="absolute left-1/2 transform -translate-x-1/2 text-xs text-muted-foreground truncate max-w-[60%] text-center">
                Test model connectivity and validate API integration
              </span>
            )}



            {/* Response ID Display - Moved to right */}
            {previousResponseId && (
              <div className="flex items-center space-x-2">
                <span className="text-xs text-muted-foreground">Response ID:</span>
                <div className="flex items-center space-x-1 bg-muted/50 rounded px-2 py-1">
                  <code className="text-xs font-mono text-foreground">
                    {previousResponseId.length > 20 
                      ? `${previousResponseId.substring(0, 20)}...` 
                      : previousResponseId
                    }
                  </code>
                  <Button
                    variant="ghost"
                    size="sm"
                    onClick={handleCopyResponseId}
                    className="h-6 w-6 p-0 text-muted-foreground hover:text-foreground"
                    title="Copy response ID"
                  >
                    {copiedResponseId ? (
                      <Check className="w-3 h-3 text-positive-trend" />
                    ) : (
                      <Copy className="w-3 h-3" />
                    )}
                  </Button>
                </div>
              </div>
            )}
          </div>
        </div>

          <ResponsesChat
            ref={newChatRef}
            hookConfig={{
              model: modelTestMode && modelTestUrl && modelTestName ? 
                { provider: modelTestUrl, name: modelTestName } :
                { provider: modelProvider, name: modelName },
              instructions: mockyMode && mockyAgentData ? mockyAgentData.systemPrompt 
                : modelTestMode && modelTestAgentData ? modelTestAgentData.systemPrompt
                : instructions,
              textFormat,
              jsonSchema: textFormat === 'json_schema' ? { 
                name: jsonSchemaName ?? undefined, 
                schema: (() => {
                  try {
                    return jsonSchemaContent ? JSON.parse(jsonSchemaContent).schema : undefined;
                  } catch {
                    return undefined;
                  }
                })()
              } : undefined,
              tools: mockyMode && mockyAgentData && Array.isArray(mockyAgentData.tools) ? mockyAgentData.tools
                : modelTestMode && modelTestAgentData && Array.isArray(modelTestAgentData.tools) ? modelTestAgentData.tools
                : selectedTools.length > 0 ? buildToolsPayload(selectedTools, modelSettings ? { settingsType: modelSettings.settingsType as 'RUNTIME' | 'PLATFORM' } : undefined) : undefined,
              store: storeLogs,
              stream: true,
              headers: modelTestMode && modelTestApiKey ? {
                'Authorization': `Bearer ${modelTestApiKey}`
              } : undefined,
              onEvent: (evt) => {
                console.log('Chat event:', evt);
              },
              // Model test mode callbacks
              modelTestMode,
              onSaveModelStateChange: setSaveModelState,
              onShowSaveModelChange: setShowSaveModel
            }}
            placeholder="Chat with your prompt..."
            apiKey={apiKey}
            baseUrl={baseUrl}
            imageModelProvider={imageModelProvider}
            imageModelName={imageModelName}
            imageProviderKey={imageProviderKey}
            selectedVectorStore={selectedVectorStore}
            suggestedQueries={suggestedQueries}
            agentMode={agentMode}
            previousResponseId={previousResponseId}
            // Pass callbacks to sync state with parent
            onPreviousResponseIdChange={setPreviousResponseId}
            onLastRequestChange={setLastRequest}
          // Model test mode support
            modelTestMode={modelTestMode}
            showSaveModel={showSaveModel}
            saveModelState={saveModelState}
            onSaveModel={handleSaveModel}
          />
      </div>
    </div>
    
    {/* Code Snippets Modal */}
    <CodeTabs
      open={codeModalOpen}
      onOpenChange={setCodeModalOpen}
      lastRequest={lastRequest}
      baseUrl={apiUrl}
    />


    </>
  );
};

export default AiPlayground; <|MERGE_RESOLUTION|>--- conflicted
+++ resolved
@@ -139,14 +139,11 @@
     accessToken?: string;
     errorMessage?: string;
   } | null>(null);
-<<<<<<< HEAD
 
   // Debug OAuth config changes
   useEffect(() => {
     console.log('AiPlayground: oauthMcpConfig changed:', oauthMcpConfig);
   }, [oauthMcpConfig]);
-=======
->>>>>>> 728bdb8b
   const [modelTestAgentData, setModelTestAgentData] = useState<null | { systemPrompt: string; greetingMessage: string; userMessage: string; tools: any[] }>(null);
   const [modelTestUrl, setModelTestUrl] = useState('');
   const [modelTestName, setModelTestName] = useState('');
@@ -248,21 +245,8 @@
         errorMessage: errorMessage || undefined
       });
 
-<<<<<<< HEAD
       // Don't clear URL parameters immediately - let the modal handle its lifecycle
       // The URL will be cleaned up when the modal closes or connects successfully
-=======
-      // Clear URL parameters
-      const newSearchParams = new URLSearchParams(searchParams);
-      newSearchParams.delete('screen');
-      newSearchParams.delete('modal');
-      newSearchParams.delete('serverUrl');
-      newSearchParams.delete('serverLabel');
-      newSearchParams.delete('accessToken');
-      newSearchParams.delete('errorMessage');
-      newSearchParams.delete('authentication');
-      setSearchParams(newSearchParams);
->>>>>>> 728bdb8b
     }
   }, [searchParams, setSearchParams]);
 
@@ -1453,14 +1437,10 @@
           onAgentSaved={handleAgentSaved}
           onAgentSelect={handleAgentSelect}
           oauthMcpConfig={oauthMcpConfig}
-<<<<<<< HEAD
           onOauthMcpConfigHandled={() => {
             console.log('AiPlayground: onOauthMcpConfigHandled called - clearing config');
             setOauthMcpConfig(null);
           }}
-=======
-          onOauthMcpConfigHandled={() => setOauthMcpConfig(null)}
->>>>>>> 728bdb8b
         />
       </DrawerContent>
     </Drawer>
@@ -1538,14 +1518,10 @@
         onTestModelConnectivity={handleTestModelConnectivity}
         isTestingModel={isTestingModel}
         oauthMcpConfig={oauthMcpConfig}
-<<<<<<< HEAD
         onOauthMcpConfigHandled={() => {
           console.log('AiPlayground: onOauthMcpConfigHandled called - clearing config');
           setOauthMcpConfig(null);
         }}
-=======
-        onOauthMcpConfigHandled={() => setOauthMcpConfig(null)}
->>>>>>> 728bdb8b
       />
 
       {/* Chat Area */}
