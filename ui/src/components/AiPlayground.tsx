--- conflicted
+++ resolved
@@ -751,15 +751,6 @@
           icon: Code,
           pyFunctionConfig: tool
         };
-<<<<<<< HEAD
-      } else if (tool.type === 'function' && tool.name && tool.parameters) {
-        // Handle client-side tools (saved as type 'function' with name and parameters)
-        return {
-          id: 'client_side_tool',
-          name: tool.name,
-          icon: Puzzle,
-          clientSideToolConfig: tool
-=======
       } else if (tool.type === 'function' && 
                  tool.parameters?.properties?.execution_specs?.properties?.type?.enum?.[0] === 'client_side') {
         // This is a client-side tool
@@ -774,7 +765,6 @@
             parameters: tool.parameters,
             strict: tool.strict
           }
->>>>>>> d2b73a2e
         };
       }
       // Handle other tool types with their default configurations
