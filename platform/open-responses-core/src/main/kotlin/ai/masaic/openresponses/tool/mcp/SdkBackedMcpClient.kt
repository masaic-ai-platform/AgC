--- conflicted
+++ resolved
@@ -46,21 +46,7 @@
         try {
             val result = mcpClient.listTools().awaitSingle()
             return result.tools.mapNotNull { tool ->
-<<<<<<< HEAD
-                val params =
-                    tool.inputSchema?.let {
-                        val schemaNode = mapper.readTree(mapper.writeValueAsString(it))
-                        try {
-                            Converter.toJsonObjectSchema(schemaNode)
-                        } catch (ex: McpToolsInputSchemaParsingException) {
-                            log.error { ex }
-                            null
-                        }
-                    } ?: JsonObjectSchema.builder().build()
-
-=======
                 val params: MutableMap<String, Any> = tool.inputSchema?.let { mapper.convertValue(tool.inputSchema) } ?: mutableMapOf()
->>>>>>> 76c8fe7e
                 McpToolDefinition(
                     hosting = ToolHosting.REMOTE,
                     name = mcpServerInfo.qualifiedToolName(tool.name()),
