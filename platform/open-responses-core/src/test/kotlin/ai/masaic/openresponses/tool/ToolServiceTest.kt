package ai.masaic.openresponses.tool

import ai.masaic.openresponses.tool.mcp.*
import com.fasterxml.jackson.databind.ObjectMapper
import com.openai.client.OpenAIClient
import com.openai.models.responses.ResponseCreateParams
<<<<<<< HEAD
=======
import io.mockk.every
>>>>>>> 76c8fe7e
import io.mockk.mockk
import kotlinx.coroutines.runBlocking
import kotlinx.coroutines.test.runTest
import kotlinx.serialization.json.Json
import kotlinx.serialization.serializer
import org.junit.jupiter.api.AfterAll
import org.junit.jupiter.api.BeforeAll
import org.junit.jupiter.api.BeforeEach
import org.junit.jupiter.api.Disabled
import org.junit.jupiter.api.Test
import org.junit.jupiter.api.TestInstance
import org.springframework.core.io.ResourceLoader

/**
 * Tests for the [ToolService] class.
 *
 * These tests verify the functionality of the tool service, including listing tools,
 * retrieving specific tools, and executing tools with arguments.
 *
 * Note: Tests are currently disabled as they require specific MCP server setup.
 */
@Disabled("Tests temporarily disabled until MCP server configuration is available")
@TestInstance(TestInstance.Lifecycle.PER_CLASS)
class ToolServiceTest {
    private lateinit var toolService: ToolService
    private val mcpToolRegistry = mockk<MCPToolRegistry>()
    private val mcpToolExecutor = mockk<MCPToolExecutor>()
    private val resourceLoader = mockk<ResourceLoader>()
    private val nativeToolRegistry = mockk<NativeToolRegistry>()
<<<<<<< HEAD
=======
    private val mcpClientFactory = mockk<McpWebFluxClientFactory>()
>>>>>>> 76c8fe7e

    @BeforeEach
    fun setUp() {
        toolService = ToolService(mcpToolRegistry, mcpToolExecutor, resourceLoader, nativeToolRegistry, ObjectMapper(), NoOpPlugableToolAdapter())
    }

    /**
     * Sets up the test environment by loading MCP tools.
     *
     * This method is executed once before all tests in this class.
     */
    @BeforeAll
    fun loadMCPTools() {
        toolService.loadTools()
    }

    /**
     * Cleans up resources after all tests have completed.
     *
     * This method is executed once after all tests in this class.
     */
    @AfterAll
    fun shutdown() {
        toolService.cleanup()
    }

<<<<<<< HEAD
=======
    @Test
    fun `listAvailableTools should return mapped tool metadata`() {
        // Given
        val mockTools: List<McpToolDefinition> =
            listOf(
                McpToolDefinition(
                    id = "tool1",
                    protocol = ToolProtocol.MCP,
                    hosting = ToolHosting.MASAIC_MANAGED,
                    name = "Test Tool 1",
                    description = "A test tool",
                    parameters = mutableMapOf(),
                    serverInfo = MCPServerInfo("test"),
                ),
                McpToolDefinition(
                    id = "tool2",
                    protocol = ToolProtocol.MCP,
                    hosting = ToolHosting.MASAIC_MANAGED,
                    name = "Test Tool 2",
                    description = "A test tool",
                    parameters = mutableMapOf(),
                    serverInfo = MCPServerInfo("test"),
                ),
            )

        every { mcpToolRegistry.findAll() } returns mockTools

        // When
        val result = toolService.listAvailableTools()

        // Then
        assertEquals(2, result.size)
        assertEquals("tool1", result[0].id)
        assertEquals("Test Tool 1", result[0].name)
        assertEquals("A test tool", result[0].description)
        assertEquals("tool2", result[1].id)
        assertEquals("Test Tool 2", result[1].name)
        assertEquals("Another test tool", result[1].description)

        verify { mcpToolRegistry.findAll() }
    }

>>>>>>> 76c8fe7e
    /**
     * Tests that a specific tool can be retrieved by name.
     *
     * Verifies that a tool with a specific name can be found in the repository.
     */
    @Test
    fun `get available tool`() =
        runTest {
            val tool = toolService.getAvailableTool("search_repositories")
            assert(tool?.name == "search_repositories") { "Tool with name 'search_repositories' should be available" }
        }

    /**
     * Tests that a tool can be retrieved as a function tool.
     *
     * Verifies that a tool can be converted to a function tool with valid properties.
     */
    @Test
    fun `get function tool`() =
        runBlocking {
            val tool = toolService.getFunctionTool("create_or_update_file")
            // Fail test if tool is null
            assert(tool != null) { "Tool should not be null" }

            // Now we can safely use non-null assertion
            assert(tool?.name?.isNotEmpty() == true) { "Tool name should not be empty" }
            assert(tool?.description?.isNotEmpty() == true) { "Tool description should not be empty" }
            assert(tool?.parameters?.isNotEmpty() == true) { "Tool parameters should not be empty" }
        }

    /**
     * Tests that a browser use tool can be executed with arguments.
     *
     * Verifies that the tool can be executed and returns a valid result.
     */
    @Test
    fun `execute browser use tool`() =
        runTest {
            val execResult =
                toolService.executeTool(
                    "browser_use",
                    Json.encodeToString(
                        serializer(),
                        mapOf(
                            "url" to "https://preview--telco-service-portal.lovable.app/",
                            "action" to "navigate to link and search the bill details like due date, bill amount of customer CUS10001",
                        ),
                    ),
                    mockk<ResponseCreateParams>(),
                    mockk<OpenAIClient>(),
                    {},
                    mockk(),
                    mockk<ToolRequestContext>(),
                )

            // Assert result is not null and not empty
            assert(execResult != null) { "Tool execution result should not be null" }
            assert(execResult!!.isNotEmpty()) { "Tool execution result should not be empty" }
        }
}<|MERGE_RESOLUTION|>--- conflicted
+++ resolved
@@ -4,10 +4,6 @@
 import com.fasterxml.jackson.databind.ObjectMapper
 import com.openai.client.OpenAIClient
 import com.openai.models.responses.ResponseCreateParams
-<<<<<<< HEAD
-=======
-import io.mockk.every
->>>>>>> 76c8fe7e
 import io.mockk.mockk
 import kotlinx.coroutines.runBlocking
 import kotlinx.coroutines.test.runTest
@@ -37,10 +33,7 @@
     private val mcpToolExecutor = mockk<MCPToolExecutor>()
     private val resourceLoader = mockk<ResourceLoader>()
     private val nativeToolRegistry = mockk<NativeToolRegistry>()
-<<<<<<< HEAD
-=======
     private val mcpClientFactory = mockk<McpWebFluxClientFactory>()
->>>>>>> 76c8fe7e
 
     @BeforeEach
     fun setUp() {
@@ -67,51 +60,6 @@
         toolService.cleanup()
     }
 
-<<<<<<< HEAD
-=======
-    @Test
-    fun `listAvailableTools should return mapped tool metadata`() {
-        // Given
-        val mockTools: List<McpToolDefinition> =
-            listOf(
-                McpToolDefinition(
-                    id = "tool1",
-                    protocol = ToolProtocol.MCP,
-                    hosting = ToolHosting.MASAIC_MANAGED,
-                    name = "Test Tool 1",
-                    description = "A test tool",
-                    parameters = mutableMapOf(),
-                    serverInfo = MCPServerInfo("test"),
-                ),
-                McpToolDefinition(
-                    id = "tool2",
-                    protocol = ToolProtocol.MCP,
-                    hosting = ToolHosting.MASAIC_MANAGED,
-                    name = "Test Tool 2",
-                    description = "A test tool",
-                    parameters = mutableMapOf(),
-                    serverInfo = MCPServerInfo("test"),
-                ),
-            )
-
-        every { mcpToolRegistry.findAll() } returns mockTools
-
-        // When
-        val result = toolService.listAvailableTools()
-
-        // Then
-        assertEquals(2, result.size)
-        assertEquals("tool1", result[0].id)
-        assertEquals("Test Tool 1", result[0].name)
-        assertEquals("A test tool", result[0].description)
-        assertEquals("tool2", result[1].id)
-        assertEquals("Test Tool 2", result[1].name)
-        assertEquals("Another test tool", result[1].description)
-
-        verify { mcpToolRegistry.findAll() }
-    }
-
->>>>>>> 76c8fe7e
     /**
      * Tests that a specific tool can be retrieved by name.
      *
