--- conflicted
+++ resolved
@@ -11,11 +11,7 @@
 
 allprojects {
     group = "ai.masaic"
-<<<<<<< HEAD
-    version = "0.6.0-dev"
-=======
-    version = "0.6.0"
->>>>>>> 9a72df21
+    version = "0.6.1-dev"
 
     repositories {
         mavenCentral()
