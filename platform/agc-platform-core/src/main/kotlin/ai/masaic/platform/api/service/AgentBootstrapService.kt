package ai.masaic.platform.api.service

import ai.masaic.openresponses.api.model.*
import ai.masaic.openresponses.api.service.ResponseProcessingException
<<<<<<< HEAD
=======
import ai.masaic.openresponses.api.user.AccessManager
import ai.masaic.openresponses.api.utils.AgCLoopContext
>>>>>>> c81b5247
import ai.masaic.platform.api.model.PlatformAgent
import ai.masaic.platform.api.registry.functions.FunctionCreate
import ai.masaic.platform.api.registry.functions.FunctionRegistryService
import ai.masaic.platform.api.repository.MockFunctionRepository
import ai.masaic.platform.api.repository.MocksRepository
import ai.masaic.platform.api.tools.*
import ai.masaic.platform.api.user.SYSTEM_USER
import com.fasterxml.jackson.module.kotlin.jacksonObjectMapper
import com.fasterxml.jackson.module.kotlin.readValue
import kotlinx.coroutines.withContext
import mu.KotlinLogging
import org.springframework.boot.context.event.ApplicationReadyEvent
import org.springframework.context.event.EventListener
import org.springframework.core.io.ClassPathResource
import java.util.*

/**
 * Service responsible for bootstrapping pre-built agents from JSON configuration
 * during application startup.
 */
open class AgentBootstrapService(
    private val agentService: AgentService,
    private val platformMcpService: PlatformMcpService,
    private val mockFunctionRepository: MockFunctionRepository,
    private val mocksRepository: MocksRepository,
    private val functionRegistryService: FunctionRegistryService,
) {
    private val log = KotlinLogging.logger { }
    private val agentDefFileName: String = "bootstrap-agents.json"
    private val mockFunFileName: String = "bootstrap-mock-functions.json"
    private val mapper = jacksonObjectMapper()

    /**
     * Event listener triggered when the application is ready.
     * Initiates the agent bootstrapping process.
     */
    @EventListener(ApplicationReadyEvent::class)
    open suspend fun bootstrapAgentsOnStartup() {
        val ctx = AgCLoopContext(userId = SYSTEM_USER)
        withContext(ctx) {
            try {
                log.info("Starting agent bootstrapping process...")
                val agents = loadAgentDefinitions()
                val mockFunctions = loadMockFunctions()
                if (agents.isEmpty()) {
                    log.warn("No agent definitions found in classpath resource: $agentDefFileName")
                    return@withContext
                }

<<<<<<< HEAD
            // Check if we should skip bootstrapping entirely
//            if (agentService.getAllAgents().isNotEmpty()) {
//                log.info("Skipping agent bootstrapping because agent(s) exist in the store")
//                return
//            }

            val bootstrappedCount = bootstrapAgents(agents, mockFunctions)
            log.info("Agent bootstrapping completed.")
        } catch (e: Exception) {
            log.error("Failed to bootstrap agents: ${e.message}", e)
=======
                val bootstrappedCount = bootstrapAgents(agents, mockFunctions)
                log.info("Agent bootstrapping completed.")
            } catch (e: Exception) {
                log.error("Failed to bootstrap agents: ${e.message}", e)
            }
>>>>>>> c81b5247
        }
    }

    /**
     * Loads agent definitions from JSON file in classpath.
     *
     * @return List of PlatformAgent definitions
     */
    private suspend fun loadAgentDefinitions(): List<PlatformAgent> {
        val resource = ClassPathResource(agentDefFileName)
        if (!resource.exists()) {
            log.warn("Agent definitions file not found: $agentDefFileName")
            return emptyList()
        }

        val agents: List<PlatformAgent> = mapper.readValue(resource.inputStream.bufferedReader().use { it.readText() })
        log.info("Loaded ${agents.size} agent definitions from $agentDefFileName")
        return agents.reversed()
    }

    /**
     * Loads mock functions from JSON file in classpath.
     *
     * @return List of PlatformAgent definitions
     */
    private suspend fun loadMockFunctions(): Map<String, BootstrapMockFunction> {
        val resource = ClassPathResource(mockFunFileName)
        if (!resource.exists()) {
            log.warn("Agent definitions file not found: $mockFunFileName")
            return emptyMap()
        }

        val functions: List<BootstrapMockFunctionDef> = mapper.readValue(resource.inputStream.bufferedReader().use { it.readText() })
        log.info("Loaded ${functions.size} functions from $mockFunFileName")
        val functionMap = mutableMapOf<String, BootstrapMockFunction>()
        functions.map { function ->
            val mockFunctionDef = MockFunctionDefinition(id = function.function.id ?: UUID.randomUUID().toString(), functionBody = function.function, outputSchem = "", accessControlJson = AccessManager.toString(AccessManager.computeAccessControl()))
            val mocks = Mocks(refFunctionId = mockFunctionDef.id, mockJsons = function.mocks.map { mapper.writeValueAsString(it) })
            functionMap[function.function.name] = BootstrapMockFunction(function = mockFunctionDef, mocks = mocks)
        }
        return functionMap
    }

    /**
     * Bootstraps agents by checking if they exist and creating/updating them as configured.
     *
     * @param agents List of agents to bootstrap
     * @return Number of agents successfully bootstrapped
     */
    private suspend fun bootstrapAgents(
        agents: List<PlatformAgent>,
        mockFunctions: Map<String, BootstrapMockFunction>,
    ) {
        agents.forEach { agent ->
            try {
                var agentToSave = agent
                var possibleToBootstrap = true
                val agentTools = mutableListOf<Tool>()
                agentTools.addAll(agent.tools)
                agentTools.forEach { tool ->
                    when (tool) {
                        is FileSearchTool,
                        is AgenticSeachTool,
                        is FunctionTool,
                        -> {
                            log.info("${agent.name} is having tool ${tool.type} which is not supported. Skipping this agent.")
                            possibleToBootstrap = false
                        }

                        is MCPTool -> {
                            if (tool.serverUrl.endsWith("mock.masaic.ai/api/mcp")) {
                                val mocks: List<MockFunctionDefinition> =
                                    tool.allowedTools.mapNotNull { name ->
                                        val boot =
                                            mockFunctions[name] ?: run {
                                                log.info("${agent.name} has mock mcp function $name not defined. Skipping.")
                                                null
                                            } ?: return@mapNotNull null

                                        log.info("Saving mock function $name for ${agent.name}")
                                        val def = mockFunctionRepository.upsert(boot.function.copy(accessControlJson = AccessManager.toString(AccessManager.computeAccessControl())))
                                        mocksRepository.upsert(boot.mocks.copy(refFunctionId = def.id))
                                        def
                                    }

                                val mockServer = platformMcpService.createMockServer(CreateMockMcpServerRequest(id = tool.serverLabel, serverLabel = tool.serverLabel, toolIds = mocks.map { it.id }))
                                agentTools.remove(tool)
                                val mcpServer = MCPTool(type = "mcp", serverLabel = mockServer.serverLabel, serverUrl = mockServer.url).toMCPServerInfo()
                                agentTools += MCPTool(type = "mcp", serverLabel = mockServer.serverLabel, serverUrl = mockServer.url, allowedTools = mocks.map { it.functionBody.name })
                            }
                        }

                        is PyFunTool -> {
                            val pythonFunction = FunctionCreate(name = tool.functionDetails.name, description = tool.functionDetails.description, code = tool.code, inputSchema = tool.functionDetails.parameters)
                            functionRegistryService.createFunction(pythonFunction)
                            log.info("saving python function tool ${pythonFunction.name} for ${agent.name}")
                        }
                    }
                    agentToSave = agent.copy(tools = agentTools)
                }
                if (possibleToBootstrap) {
                    try {
                        agentService.saveAgent(agentToSave, false)
                        log.info { "saved agent: ${agentToSave.name}" }
                    } catch (ex: ResponseProcessingException) {
                        agentService.saveAgent(agentToSave, true)
                        log.info { "updated agent: ${agentToSave.name}" }
                    }
                    log.info("Agent '${agent.name}' bootstrapped.")
                }
            } catch (e: Exception) {
                log.error("Failed to bootstrap agent '${agent.name}': ${e.message}", e)
            }
        }
    }
}

data class BootstrapMockFunctionDef(
    val function: FunctionBody,
    val mocks: List<Map<String, Any>>,
)

data class BootstrapMockFunction(
    val function: MockFunctionDefinition,
    val mocks: Mocks,
)<|MERGE_RESOLUTION|>--- conflicted
+++ resolved
@@ -2,11 +2,8 @@
 
 import ai.masaic.openresponses.api.model.*
 import ai.masaic.openresponses.api.service.ResponseProcessingException
-<<<<<<< HEAD
-=======
 import ai.masaic.openresponses.api.user.AccessManager
 import ai.masaic.openresponses.api.utils.AgCLoopContext
->>>>>>> c81b5247
 import ai.masaic.platform.api.model.PlatformAgent
 import ai.masaic.platform.api.registry.functions.FunctionCreate
 import ai.masaic.platform.api.registry.functions.FunctionRegistryService
@@ -56,24 +53,11 @@
                     return@withContext
                 }
 
-<<<<<<< HEAD
-            // Check if we should skip bootstrapping entirely
-//            if (agentService.getAllAgents().isNotEmpty()) {
-//                log.info("Skipping agent bootstrapping because agent(s) exist in the store")
-//                return
-//            }
-
-            val bootstrappedCount = bootstrapAgents(agents, mockFunctions)
-            log.info("Agent bootstrapping completed.")
-        } catch (e: Exception) {
-            log.error("Failed to bootstrap agents: ${e.message}", e)
-=======
                 val bootstrappedCount = bootstrapAgents(agents, mockFunctions)
                 log.info("Agent bootstrapping completed.")
             } catch (e: Exception) {
                 log.error("Failed to bootstrap agents: ${e.message}", e)
             }
->>>>>>> c81b5247
         }
     }
 
