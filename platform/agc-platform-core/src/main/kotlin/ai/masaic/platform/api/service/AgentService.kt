--- conflicted
+++ resolved
@@ -16,7 +16,6 @@
 import com.openai.client.OpenAIClient
 import org.slf4j.LoggerFactory
 import org.springframework.http.codec.ServerSentEvent
-import java.nio.file.AccessDeniedException
 
 class AgentService(
     private val agentRepository: AgentRepository,
@@ -42,11 +41,7 @@
 
         // For updates, check access permission
         if (isUpdate && existingAgent != null) {
-<<<<<<< HEAD
-            if (!AccessManager.isAccessPermitted(existingAgent.accessControlJson)) {
-=======
             if (!AccessManager.isAccessPermitted(existingAgent.accessControlJson).update) {
->>>>>>> c81b5247
                 throw AccessDeniedException("Access denied to agent: ${updatedAgent.name}")
             }
         }
@@ -98,11 +93,7 @@
         val persistedAgentMeta = agentRepository.findByName(PlatformAgent.persistenceName(agentName)) ?: return null
         
         // Check access permission
-<<<<<<< HEAD
-        if (!AccessManager.isAccessPermitted(persistedAgentMeta.accessControlJson)) {
-=======
         if (!AccessManager.isAccessPermitted(persistedAgentMeta.accessControlJson).read) {
->>>>>>> c81b5247
             throw AccessDeniedException("Access denied to agent: $agentName")
         }
         
@@ -117,11 +108,7 @@
         // Filter by access permission
         val accessibleAgentMetas =
             persistedAgentMetas.filter { agentMeta ->
-<<<<<<< HEAD
-                AccessManager.isAccessPermitted(agentMeta.accessControlJson)
-=======
                 AccessManager.isAccessPermitted(agentMeta.accessControlJson).read
->>>>>>> c81b5247
             }
         
         return accessibleAgentMetas.map {
@@ -140,11 +127,7 @@
         // Check access permission before deletion
         val existingAgent = agentRepository.findByName(updatedAgentName)
         if (existingAgent != null) {
-<<<<<<< HEAD
-            if (!AccessManager.isAccessPermitted(existingAgent.accessControlJson)) {
-=======
             if (!AccessManager.isAccessPermitted(existingAgent.accessControlJson).delete) {
->>>>>>> c81b5247
                 throw AccessDeniedException("Access denied to delete agent: $agentName")
             }
         }
